from json.decoder import JSONDecodeError
import logging
import os
from os.path import basename
import requests
from requests.exceptions import HTTPError, ConnectionError
import sys
import traceback
<<<<<<< HEAD
from deriva.core import __version__ as VERSION, BaseCLI, HatracStore, HatracHashMismatch, get_credential, urlquote, \
    format_exception
from deriva.core.utils import eprint, mime_utils as mu


class DerivaHatracCLIException (Exception):
    """Base exception class for DerivaHatracCli.
    """
    def __init__(self, message):
        """Initializes the exception.
        """
        super(DerivaHatracCLIException, self).__init__(message)


class UsageException (DerivaHatracCLIException):
    """Usage exception.
    """
    def __init__(self, message):
        """Initializes the exception.
        """
        super(UsageException, self).__init__(message)


class ResourceException (DerivaHatracCLIException):
    """Remote resource exception.
    """
    def __init__(self, message, cause):
        """Initializes the exception.
        """
        super(ResourceException, self).__init__(message)
        self.cause = cause
=======
from deriva.core import __version__ as VERSION, BaseCLI, DerivaPathError, HatracStore, HatracHashMismatch, \
    get_credential, urlquote, format_exception
from deriva.core.utils import mime_utils as mu
>>>>>>> c8c745d5


class DerivaHatracCLI (BaseCLI):
    """Deriva Hatrac Command-line Interface.
    """
    def __init__(self, description, epilog):
        """Initializes the CLI.
        """
        super(DerivaHatracCLI, self).__init__(description, epilog, VERSION)

        # initialized after argument parsing
        self.args = None
        self.host = None
        self.resource = None
        self.store = None

        # parent arg parser
        self.parser.add_argument("--token", default=None, metavar="<auth-token>", help="Authorization bearer token.")
        self.remove_options(['--config-file', '--credential-file'])
        subparsers = self.parser.add_subparsers(title='sub-commands', dest='subcmd')

        # list parser
        ls_parser = subparsers.add_parser('list', aliases=['ls'], help="list the elements of a namespace")
        ls_parser.add_argument("resource", metavar="<path>", type=str, help="namespace path")
        ls_parser.set_defaults(func=self.list)

        # mkdir parser
        mkdir_parser = subparsers.add_parser('mkdir', help="create a namespace")
        mkdir_parser.add_argument("-p", "--parents", action="store_true",
                                  help="Create intermediate parent namespaces as required")
        mkdir_parser.add_argument("resource", metavar="<path>", type=str, help="namespace path")
        mkdir_parser.set_defaults(func=self.mkdir)

        # rmdir parser
        rmdir_parser = subparsers.add_parser('rmdir', help="remove a namespace")
        rmdir_parser.add_argument("resource", metavar="<path>", type=str, help="namespace path")
        rmdir_parser.set_defaults(func=self.rmdir)

        # getacl parser
        getacl_parser = subparsers.add_parser('getacl', help="get ACL")
        getacl_parser.add_argument("resource", metavar="<path>", type=str, help="object or namespace path")
        getacl_parser.add_argument("--access", default=None, metavar="<access-mode>",
                                   help="Optionally specify 'access' mode.")
        getacl_parser.add_argument("--role", default=None, metavar="<role>",
                                   help="Optionally specify 'role'. Must specify 'access' with this option.")
        getacl_parser.set_defaults(func=self.getacl)

        # setacl parser
        setacl_parser = subparsers.add_parser('setacl', help="set ACL")
        setacl_parser.add_argument("resource", metavar="<path>", type=str, help="object or namespace path")
        setacl_parser.add_argument("access", metavar="<access-mode>", help="access mode")
        setacl_parser.add_argument("roles", nargs='+', metavar="<role>", help="role")
        setacl_parser.add_argument("--add", action="store_true", help="add a single role to the ACL")
        setacl_parser.set_defaults(func=self.setacl)

        # detacl parser
        delacl_parser = subparsers.add_parser('delacl', help="delete ACL")
        delacl_parser.add_argument("resource", metavar="<path>", type=str, help="object or namespace path")
        delacl_parser.add_argument("access", metavar="<access-mode>", help="access mode")
        delacl_parser.add_argument("role", nargs='?', metavar="<role>", help="role")
        delacl_parser.set_defaults(func=self.delacl)

        # getobj parser
        getobj_parser = subparsers.add_parser('getobj', aliases=['get'], help="get object")
        getobj_parser.add_argument("resource", metavar="<path>", type=str, help="object path")
        getobj_parser.add_argument('outfile', metavar="<outfile>", nargs='?', type=str, help="output filename or -")
        getobj_parser.set_defaults(func=self.getobj)

        # putobj parser
        putobj_parser = subparsers.add_parser('putobj', aliases=['put'], help="put object")
        putobj_parser.add_argument('infile', metavar="<infile>", type=str, help="input filename")
        putobj_parser.add_argument("resource", metavar="<path>", type=str, help="object path")
        putobj_parser.add_argument("--content-type", metavar="<type>", type=str, help="HTTP Content-Type header value")
        putobj_parser.set_defaults(func=self.putobj)

        # delobj parser
        delobj_parser = subparsers.add_parser('delobj', aliases=['del', 'rm'], help="delete object")
        delobj_parser.add_argument("resource", metavar="<path>", type=str, help="object path")
        delobj_parser.set_defaults(func=self.delobj)

    @staticmethod
    def _get_credential(host_name, token=None):
        if token:
            return {"cookie": "webauthn={t}".format(t=token)}
        else:
            return get_credential(host_name)

    def _post_parser_init(self, args):
        """Shared initialization for all sub-commands.
        """
        self.host = args.host if args.host else 'localhost'
        self.resource = urlquote(args.resource, '/')
        self.store = HatracStore('https', args.host, DerivaHatracCLI._get_credential(self.host, args.token))

    def list(self, args):
        """Implements the list sub-command.
        """
        try:
            namespaces = self.store.retrieve_namespace(self.resource)
            for name in namespaces:
                print(name)
        except HTTPError as e:
            if e.response.status_code == requests.codes.not_found:
                raise ResourceException('No such object or namespace', e)
            elif e.response.status_code != requests.codes.conflict:
                # 'conflict' just means the namespace has no contents - ok
                raise e
        except JSONDecodeError as jde:
            raise ResourceException('Not a namespace', jde)

    def mkdir(self, args):
        """Implements the mkdir sub-command.
        """
        try:
            self.store.create_namespace(self.resource, parents=args.parents)
        except HTTPError as e:
            if e.response.status_code == requests.codes.not_found:
                raise ResourceException("Parent namespace not found (use '--parents' to create parent namespace)", e)
            elif e.response.status_code == requests.codes.conflict:
                raise ResourceException("Namespace exists or the parent path is not a namespace", e)
            else:
                raise e

    def rmdir(self, args):
        """Implements the mkdir sub-command.
        """
        try:
            self.store.delete_namespace(self.resource)
        except HTTPError as e:
            if e.response.status_code == requests.codes.not_found:
                raise ResourceException('No such object or namespace', e)
            elif e.response.status_code == requests.codes.conflict:
                raise ResourceException("Namespace not empty", e)
            else:
                raise e

    def getacl(self, args):
        """Implements the getacl sub-command.
        """
        if args.role and not args.access:
            raise UsageException("Must use '--access' option with '--role' option")

        try:
            acls = self.store.get_acl(self.resource, args.access, args.role)
            for access in acls:
                print("%s:" % access)
                for role in acls.get(access, []):
                    print("  %s" % role)
        except HTTPError as e:
            if e.response.status_code == requests.codes.not_found:
                raise ResourceException('No such object or namespace or ACL entry', e)
            elif e.response.status_code == requests.codes.bad_request:
                raise ResourceException('Invalid ACL name %s' % args.access, e)
            else:
                raise e

    def setacl(self, args):
        """Implements the setacl sub-command.
        """
        if args.add and len(args.roles) > 1:
            raise UsageException("Option '--add' is only valid for a single role")

        try:
            self.store.set_acl(self.resource, args.access, args.roles, args.add)
        except HTTPError as e:
            if e.response.status_code == requests.codes.not_found:
                raise ResourceException('No such object or namespace', e)
            elif e.response.status_code == requests.codes.bad_request:
                raise ResourceException('Resource cannot be updated as requested', e)
            else:
                raise e

    def delacl(self, args):
        """Implements the getacl sub-command.
        """
        try:
            self.store.del_acl(self.resource, args.access, args.role)
        except HTTPError as e:
            if e.response.status_code == requests.codes.not_found:
                raise ResourceException('No such object or namespace or ACL entry', e)
            elif e.response.status_code == requests.codes.bad_request:
                raise ResourceException('Resource cannot be updated as requested', e)
            else:
                raise e

    def getobj(self, args):
        """Implements the getobj sub-command.
        """
        try:
            if args.outfile and args.outfile == '-':
                r = self.store.get_obj(self.resource)
                logging.debug('Content encoding: %s' % r.apparent_encoding)
                assert r.content, 'content cannot be read as bytes'  # never expected from the requests API
                os.write(sys.stdout.fileno(), r.content)
            else:
                outfilename = args.outfile if args.outfile else basename(self.resource)
                self.store.get_obj(self.resource, destfilename=outfilename)
        except HTTPError as e:
            if e.response.status_code == requests.codes.not_found:
                raise ResourceException('No such object', e)
            else:
                raise e

    def putobj(self, args):
        """Implements the putobj sub-command.
        """
        try:
            content_type = args.content_type if args.content_type else mu.guess_content_type(args.infile)
            loc = self.store.put_obj(self.resource, args.infile, headers={"Content-Type": content_type})
            print(loc)
        except HTTPError as e:
            if e.response.status_code == requests.codes.not_found:
<<<<<<< HEAD
                raise ResourceException('Parent path does not exit', e)
=======
                print('%s: Parent path does not exist' % args.resource)
                logging.debug(format_exception(e))
>>>>>>> c8c745d5
            elif e.response.status_code == requests.codes.conflict:
                raise ResourceException(
                    'Cannot create object (parent path is not a namespace or object name is in use)', e)
            else:
                raise e

    def delobj(self, args):
        """Implements the delobj sub-command.
        """
        try:
            self.store.del_obj(self.resource)
        except HTTPError as e:
            if e.response.status_code == requests.codes.not_found:
                raise ResourceException('No such object', e)
            else:
                raise e

    def main(self):
        """Main routine of the CLI.
        """
        args = self.parse_cli()

        def _resource_error_message(msg):
            return "{prog} {subcmd}: {resource}: {msg}".format(
                prog=self.parser.prog, subcmd=args.subcmd, resource=args.resource, msg=msg)

        try:
            if not hasattr(args, 'func'):
                self.parser.print_usage()
                return 1

            self._post_parser_init(args)
            args.func(args)
            return 0
        except UsageException as e:
            eprint("{prog} {subcmd}: {msg}".format(prog=self.parser.prog, subcmd=args.subcmd, msg=e))
        except ConnectionError as e:
            eprint("{prog}: Connection error occurred".format(prog=self.parser.prog))
        except HTTPError as e:
            if e.response.status_code == requests.codes.unauthorized:
                msg = 'Authentication required'
            elif e.response.status_code == requests.codes.forbidden:
                msg = 'Permission denied'
            else:
                msg = e
            eprint(_resource_error_message(msg))
        except ResourceException as e:
            eprint(_resource_error_message(e))
        except HatracHashMismatch as e:
<<<<<<< HEAD
            eprint(_resource_error_message('Checksum verification failed'))
            logging.debug(format_exception(e))
        except RuntimeError as e:
            eprint('Unexpected runtime error occurred')
            logging.debug(format_exception(e))
        except:
            eprint('Unexpected error occurred')
=======
            print('Checksum verification failed: %s' % format_exception(e))
        except (DerivaPathError, RuntimeError) as e:
            print(format_exception(e))
        except Exception:
>>>>>>> c8c745d5
            traceback.print_exc()
        return 1


def main():
    DESC = "DERIVA HATRAC Command-Line Interface"
    INFO = "For more information see: https://github.com/informatics-isi-edu/deriva-py"
    return DerivaHatracCLI(DESC, INFO).main()


if __name__ == '__main__':
    sys.exit(main())<|MERGE_RESOLUTION|>--- conflicted
+++ resolved
@@ -6,9 +6,8 @@
 from requests.exceptions import HTTPError, ConnectionError
 import sys
 import traceback
-<<<<<<< HEAD
-from deriva.core import __version__ as VERSION, BaseCLI, HatracStore, HatracHashMismatch, get_credential, urlquote, \
-    format_exception
+from deriva.core import __version__ as VERSION, BaseCLI, DerivaPathError, HatracStore, HatracHashMismatch, \
+    get_credential, urlquote, format_exception
 from deriva.core.utils import eprint, mime_utils as mu
 
 
@@ -38,11 +37,6 @@
         """
         super(ResourceException, self).__init__(message)
         self.cause = cause
-=======
-from deriva.core import __version__ as VERSION, BaseCLI, DerivaPathError, HatracStore, HatracHashMismatch, \
-    get_credential, urlquote, format_exception
-from deriva.core.utils import mime_utils as mu
->>>>>>> c8c745d5
 
 
 class DerivaHatracCLI (BaseCLI):
@@ -255,12 +249,7 @@
             print(loc)
         except HTTPError as e:
             if e.response.status_code == requests.codes.not_found:
-<<<<<<< HEAD
-                raise ResourceException('Parent path does not exit', e)
-=======
-                print('%s: Parent path does not exist' % args.resource)
-                logging.debug(format_exception(e))
->>>>>>> c8c745d5
+                raise ResourceException('Parent path does not exist', e)
             elif e.response.status_code == requests.codes.conflict:
                 raise ResourceException(
                     'Cannot create object (parent path is not a namespace or object name is in use)', e)
@@ -310,20 +299,13 @@
         except ResourceException as e:
             eprint(_resource_error_message(e))
         except HatracHashMismatch as e:
-<<<<<<< HEAD
             eprint(_resource_error_message('Checksum verification failed'))
             logging.debug(format_exception(e))
-        except RuntimeError as e:
+        except (DerivaPathError, RuntimeError) as e:
             eprint('Unexpected runtime error occurred')
             logging.debug(format_exception(e))
         except:
             eprint('Unexpected error occurred')
-=======
-            print('Checksum verification failed: %s' % format_exception(e))
-        except (DerivaPathError, RuntimeError) as e:
-            print(format_exception(e))
-        except Exception:
->>>>>>> c8c745d5
             traceback.print_exc()
         return 1
 
