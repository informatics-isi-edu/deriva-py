import io
import os
import re
import sys
import errno
import json
import shutil
import tempfile
import logging
import platform
from collections import OrderedDict, namedtuple
from deriva.core import ErmrestCatalog, CatalogConfig, HatracStore, HatracJobAborted, HatracJobPaused, \
    HatracJobTimeout, urlquote, stob, format_exception, get_credential, read_config, write_config, copy_config, \
<<<<<<< HEAD
    resource_path, make_dirs, IS_PY2, __version__ as VERSION
=======
    resource_path, DEFAULT_CHUNK_SIZE, IS_PY2, __version__ as VERSION
>>>>>>> d62a5102
from deriva.core.utils import hash_utils as hu, mime_utils as mu, version_utils as vu
from deriva.transfer.upload import *
from deriva.transfer.upload.processors import find_processor
from deriva.transfer.upload.processors.base_processor import *

try:
    from os import scandir, walk
except ImportError:
    from scandir import scandir, walk

logger = logging.getLogger(__name__)


class Enum(tuple):
    __getattr__ = tuple.index


UploadState = Enum(["Success", "Failed", "Pending", "Running", "Paused", "Aborted", "Cancelled", "Timeout"])
FileUploadState = namedtuple("FileUploadState", ["State", "Status"])
UploadMetadataReservedKeyNames = ["URI", "file_name", "file_ext", "file_size", "content-disposition", "md5", "sha256",
                                  "md5_base64", "sha256_base64", "schema", "table", "target_table"]

DefaultConfig = {
  "version_compatibility": [">=%s" % VERSION],
  "version_update_url": "https://github.com/informatics-isi-edu/deriva-py/releases",
  "asset_mappings": [
    {
      "asset_type": "table",
      "default_columns": ["RID", "RCB", "RMB", "RCT", "RMT"],
      "file_pattern": "^((?!/assets/).)*/records/(?P<schema>.+?)/(?P<table>.+?)[.]",
      "ext_pattern": "^.*[.](?P<file_ext>json|csv)$"
    }
  ]
}


class DerivaUpload(object):
    """
    Base class for upload tasks. Encapsulates a catalog instance and a hatrac store instance and provides some common
    and reusable functions.

    This class is not intended to be instantiated directly, but rather extended by a specific implementation.
    """

    DefaultConfigFileName = "config.json"
    DefaultServerListFileName = "servers.json"
    DefaultTransferStateFileName = "transfers.json"

    def __init__(self, config_file=None, credential_file=None, server=None):
        self.server_url = None
        self.catalog = None
        self.store = None
        self.config = None
        self.credentials = None
        self.asset_mappings = None
        self.transfer_state = dict()
        self.transfer_state_fp = None
        self.cancelled = False
        self.metadata = dict()
<<<<<<< HEAD
        self.processor_output = dict()
=======
        self.catalog_metadata = {"table_metadata": {}}
>>>>>>> d62a5102

        self.file_list = OrderedDict()
        self.file_status = OrderedDict()
        self.skipped_files = set()
        self.override_config_file = config_file
        self.override_credential_file = credential_file
        self.server = self.getDefaultServer() if not server else server
        self.initialize()

    def __del__(self):
        self.cleanupTransferState()

    def initialize(self, cleanup=False):
        info = "%s v%s [Python %s, %s]" % (
            self.__class__.__name__, vu.get_installed_version(VERSION),
            platform.python_version(), platform.platform(aliased=True))
        logger.info("Initializing uploader: %s" % info)

        # cleanup invalidates the current configuration and credentials in addition to clearing internal state
        if cleanup:
            self.cleanup()
        # reset just clears the internal state
        else:
            self.reset()

        if not self.server:
            logger.warning("A server was not specified and an internal default has not been set.")
            return

        # server variable initialization
        protocol = self.server.get('protocol', 'https')
        host = self.server.get('host', '')
        self.server_url = protocol + "://" + host
        catalog_id = self.server.get("catalog_id", "1")
        session_config = self.server.get('session')

        # overriden credential initialization
        if self.override_credential_file:
            self.credentials = get_credential(host, self.override_config_file)

        # catalog and file store initialization
        if self.catalog:
            del self.catalog
        self.catalog = ErmrestCatalog(protocol, host, catalog_id, self.credentials, session_config=session_config)
        if self.store:
            del self.store
        self.store = HatracStore(protocol, host, self.credentials, session_config=session_config)

        # transfer state initialization
        self.loadTransferState()

        """
         Configuration initialization - this is a bit complex because we allow for:
             1. Run-time overriding of the config file location.
             2. Sub-classes of this class to bundle their own default configuration files in an arbitrary location.
             3. The updating of already deployed configuration files if bundled internal defaults are newer.             
        """
        config_file = self.override_config_file if self.override_config_file else None
        # 1. If we don't already have a valid (i.e., overridden) path to a config file...
        if not (config_file and os.path.isfile(config_file)):
            # 2. Get the currently deployed config file path, which could possibly be overridden by subclass
            config_file = self.getDeployedConfigFilePath()
            # 3. If the deployed default path is not valid, OR, it is valid AND is older than the bundled default
            if (not (config_file and os.path.isfile(config_file))
                    or self.isFileNewer(self.getDefaultConfigFilePath(), self.getDeployedConfigFilePath())):
                # 4. If we can locate a bundled default config file,
                if os.path.isfile(self.getDefaultConfigFilePath()):
                    # 4.1 Copy the bundled default config file to the deployment-specific config path
                    copy_config(self.getDefaultConfigFilePath(), config_file)
                else:
                    # 4.2 Otherwise, fallback to writing a failsafe default based on internal hardcoded settings
                    write_config(config_file, DefaultConfig)
        # 5. Finally, read the resolved configuration file into a config object
        self._update_internal_config(read_config(config_file))

    def _update_internal_config(self, config):
        """This updates the internal state of the uploader based on the config.
        """
        self.config = config
        # uploader initialization from configuration
        self.asset_mappings = self.config.get('asset_mappings', [])
        mu.add_types(self.config.get('mime_overrides'))

    def cancel(self):
        self.cancelled = True

    def reset(self):
        self.metadata.clear()
        self.file_list.clear()
        self.file_status.clear()
        self.skipped_files.clear()
        self.cancelled = False

    def cleanup(self):
        self.reset()
        self.config = None
        self.credentials = None
        self.cleanupTransferState()

    def setServer(self, server):
        cleanup = self.server != server
        self.server = server
        self.initialize(cleanup)

    def setCredentials(self, credentials):
        host = self.server['host']
        self.credentials = credentials
        self.catalog.set_credentials(self.credentials, host)
        self.store.set_credentials(self.credentials, host)

    @classmethod
    def getDefaultServer(cls):
        servers = cls.getServers()
        for server in servers:
            lower = {k.lower(): v for k, v in server.items()}
            if lower.get("default", False):
                return server
        return servers[0] if len(servers) else {}

    @classmethod
    def getServers(cls):
        """
        This method must be implemented by subclasses.
        """
        raise NotImplementedError("This method must be implemented by a subclass.")

    @classmethod
    def getVersion(cls):
        """
        This method must be implemented by subclasses.
        """
        raise NotImplementedError("This method must be implemented by a subclass.")

    @classmethod
    def getConfigPath(cls):
        """
        This method must be implemented by subclasses.
        """
        raise NotImplementedError("This method must be implemented by a subclass.")

    @classmethod
    def getDeployedConfigPath(cls):
        return os.path.expanduser(os.path.normpath(cls.getConfigPath()))

    def getVersionCompatibility(self):
        return self.config.get("version_compatibility", list())

    def isVersionCompatible(self):
        compatibility = self.getVersionCompatibility()
        if len(compatibility) > 0:
            return vu.is_compatible(self.getVersion(), compatibility)
        else:
            return True

    @classmethod
    def getFileDisplayName(cls, file_path, asset_mapping=None):
        return os.path.basename(file_path)

    @staticmethod
    def isFileNewer(src, dst):
        if not (os.path.isfile(src) and os.path.isfile(dst)):
            return False

        # This comparison wont work with PyInstaller single-file bundles because the bundle is extracted to a temp dir
        # and every timestamp for every file in the bundle is reset to the bundle extraction/creation time.
        if getattr(sys, 'frozen', False):
            prefix = os.path.sep + "_MEI"
            if prefix in src:
                return False

        src_mtime = os.path.getmtime(os.path.abspath(src))
        dst_mtime = os.path.getmtime(os.path.abspath(dst))
        return src_mtime > dst_mtime

    @staticmethod
    def getFileSize(file_path):
        return os.path.getsize(file_path)

    @staticmethod
    def guessContentType(file_path):
        return mu.guess_content_type(file_path)

    @staticmethod
    def getFileHashes(file_path, hashes=frozenset(['md5'])):
        return hu.compute_file_hashes(file_path, hashes)

    @staticmethod
    def getCatalogTable(asset_mapping, metadata_dict=None):
        schema_name, table_name = asset_mapping.get('target_table', [None, None])
        if not (schema_name and table_name):
            metadata_dict_lower = {k.lower(): v for k, v in metadata_dict.items()}
            schema_name = metadata_dict_lower.get("schema")
            table_name = metadata_dict_lower.get("table")
        if not (schema_name and table_name):
            raise ValueError("Unable to determine target catalog table for asset type.")
        return '%s:%s' % (urlquote(schema_name), urlquote(table_name))

    @staticmethod
    def interpolateDict(src, dst, allowNone=False):
        if not (isinstance(src, dict) and isinstance(dst, dict)):
            raise ValueError("Invalid input parameter type(s): (src = %s, dst = %s), expected (dict, dict)" % (
                type(src).__name__, type(dst).__name__))

        dst = dst.copy()
        # prune None values from the src, we don't want those to be replaced with the string 'None' in the dest
        empty = [k for k, v in src.items() if v is None]
        for k in empty:
            del src[k]
        # perform the string replacement for the values in the destination dict
        for k, v in dst.items():
            try:
                value = v.format(**src)
            except KeyError:
                value = v
                if value:
                    if value.startswith('{') and value.endswith('}'):
                        value = None
            dst.update({k: value})
        # remove all None valued entries in the dest, if disallowed
        if not allowNone:
            empty = [k for k, v in dst.items() if v is None]
            for k in empty:
                del dst[k]

        return dst

    @staticmethod
    def pruneDict(src, dst, stringify=True):
        dst = dst.copy()
        for k in dst.keys():
            value = src.get(k)
            dst[k] = str(value) if (stringify and value is not None) else value
        return dst

    def getCurrentConfigFilePath(self):
        return self.override_config_file if self.override_config_file else self.getDeployedConfigFilePath()

    def getDefaultConfigFilePath(self):
        return os.path.normpath(resource_path(os.path.join("conf", self.DefaultConfigFileName)))

    def getDeployedConfigFilePath(self):
        return os.path.join(
            self.getDeployedConfigPath(), self.server.get('host', ''), self.DefaultConfigFileName)

    def getDeployedTransferStateFilePath(self):
        return os.path.join(
            self.getDeployedConfigPath(), self.server.get('host', ''), self.DefaultTransferStateFileName)

    def getRemoteConfig(self):
        catalog_config = CatalogConfig.fromcatalog(self.catalog)
        return catalog_config.bulk_upload

    def getUpdatedConfig(self):
        # if we are using an overridden config file, skip the update check
        if self.override_config_file:
            return

        logger.info("Checking for updated configuration...")
        remote_config = self.getRemoteConfig()
        if not remote_config:
            logger.info("Remote configuration not present, using default local configuration file.")
            return

        deployed_config_file_path = self.getDeployedConfigFilePath()
        if os.path.isfile(deployed_config_file_path):
            current_md5 = hu.compute_file_hashes(deployed_config_file_path, hashes=['md5'])['md5'][0]
        else:
            logger.info("Local config not found.")
            current_md5 = None
        tempdir = tempfile.mkdtemp(prefix="deriva_upload_")
        if os.path.exists(tempdir):
            updated_config_path = os.path.abspath(os.path.join(tempdir, DerivaUpload.DefaultConfigFileName))
            with io.open(updated_config_path, 'w', newline='\n', encoding='utf-8') as config:
                remote_config_data = json.dumps(
                    remote_config, ensure_ascii=False, sort_keys=True, separators=(',', ': '), indent=2)
                if IS_PY2 and isinstance(remote_config_data, str):
                    remote_config_data = unicode(remote_config_data, 'utf-8')
                config.write(remote_config_data)
            new_md5 = hu.compute_file_hashes(updated_config_path, hashes=['md5'])['md5'][0]
            if current_md5 != new_md5:
                logger.info("Updated configuration found.")
                config = read_config(updated_config_path)
                self._update_internal_config(config)
            else:
                logger.info("Configuration is up-to-date.")
                config = None
            shutil.rmtree(tempdir, ignore_errors=True)

            return config

    def getFileStatusAsArray(self):
        result = list()
        for key in self.file_status.keys():
            item = {"File": key}
            item.update(self.file_status[key])
            result.append(item)
        return result

    def validateFile(self, root, path, name):
        file_path = os.path.normpath(os.path.join(path, name))
        asset_group, asset_mapping, groupdict = self.getAssetMapping(file_path)
        if not asset_mapping:
            return None

        return asset_group, asset_mapping, groupdict, file_path

    def scanDirectory(self, root, abort_on_invalid_input=False):
        """

        :param root:
        :param abort_on_invalid_input:
        :return:
        """
        root = os.path.abspath(root)
        if not os.path.isdir(root):
            raise ValueError("Invalid directory specified: [%s]" % root)

        logger.info("Scanning files in directory [%s]..." % root)
        file_list = OrderedDict()
        for path, dirs, files in walk(root):
            for file_name in files:
                file_path = os.path.normpath(os.path.join(path, file_name))
                file_entry = self.validateFile(root, path, file_name)
                if not file_entry:
                    logger.info("Skipping file: [%s] -- Invalid file type or directory location." % file_path)
                    self.skipped_files.add(file_path)
                    if abort_on_invalid_input:
                        raise ValueError("Invalid input detected, aborting.")
                else:
                    asset_group = file_entry[0]
                    group_list = file_list.get(asset_group, [])
                    group_list.append(file_entry)
                    file_list[asset_group] = group_list

        # make sure that file entries in both self.file_list and self.file_status are ordered by the declared order of
        # the asset_mapping for the file
        for group in sorted(file_list.keys()):
            self.file_list[group] = file_list[group]
            for file_entry in file_list[group]:
                file_path = file_entry[3]
                logger.info("Including file: [%s]." % file_path)
                status = self.getTransferStateStatus(file_path)
                if status:
                    self.file_status[file_path] = FileUploadState(UploadState.Paused, status)._asdict()
                else:
                    self.file_status[file_path] = FileUploadState(UploadState.Pending, "Pending")._asdict()

    def getAssetMapping(self, file_path):
        """
        :param file_path:
        :return:
        """
        asset_group = -1
        for asset_type in self.asset_mappings:
            asset_group += 1
            groupdict = dict()
            dir_pattern = asset_type.get('dir_pattern', '')
            ext_pattern = asset_type.get('ext_pattern', '')
            file_pattern = asset_type.get('file_pattern', '')
            path = file_path.replace("\\", "/")
            if dir_pattern:
                match = re.search(dir_pattern, path)
                if not match:
                    logger.debug("The dir_pattern \"%s\" failed to match the input path [%s]" % (dir_pattern, path))
                    continue
                groupdict.update(match.groupdict())
            if ext_pattern:
                match = re.search(ext_pattern, path, re.IGNORECASE)
                if not match:
                    logger.debug("The ext_pattern \"%s\" failed to match the input path [%s]" % (ext_pattern, path))
                    continue
                groupdict.update(match.groupdict())
            if file_pattern:
                match = re.search(file_pattern, path)
                if not match:
                    logger.debug("The file_pattern \"%s\" failed to match the input path [%s]" % (file_pattern, path))
                    continue
                groupdict.update(match.groupdict())

            return asset_group, asset_type, groupdict

        return None, None, None

    def uploadFiles(self, status_callback=None, file_callback=None):
        for group, assets in self.file_list.items():
            for asset_group_num, asset_mapping, groupdict, file_path in assets:
                if self.cancelled:
                    self.file_status[file_path] = FileUploadState(UploadState.Cancelled, "Cancelled by user")._asdict()
                    continue
                try:
                    self.file_status[file_path] = FileUploadState(UploadState.Running, "In-progress")._asdict()
                    if status_callback:
                        status_callback()
                    self.uploadFile(file_path, asset_mapping, groupdict, file_callback)
                    self.file_status[file_path] = FileUploadState(UploadState.Success, "Complete")._asdict()
                except HatracJobPaused:
                    status = self.getTransferStateStatus(file_path)
                    if status:
                        self.file_status[file_path] = FileUploadState(
                            UploadState.Paused, "Paused: %s" % status)._asdict()
                    continue
                except HatracJobTimeout:
                    status = self.getTransferStateStatus(file_path)
                    if status:
                        self.file_status[file_path] = FileUploadState(UploadState.Timeout, "Timeout")._asdict()
                    continue
                except HatracJobAborted:
                    self.file_status[file_path] = FileUploadState(UploadState.Aborted, "Aborted by user")._asdict()
                except:
                    (etype, value, traceback) = sys.exc_info()
                    self.file_status[file_path] = FileUploadState(UploadState.Failed, format_exception(value))._asdict()
                self.delTransferState(file_path)
                if status_callback:
                    status_callback()

        failed_uploads = dict()
        for key, value in self.file_status.items():
            if (value["State"] == UploadState.Failed) or (value["State"] == UploadState.Timeout):
                failed_uploads[key] = value["Status"]

        if self.skipped_files:
            logger.warning("The following file(s) were skipped because they did not satisfy the matching criteria "
                           "of the configuration:\n\n%s\n" % '\n'.join(sorted(self.skipped_files)))

        if failed_uploads:
            logger.warning("The following file(s) failed to upload due to errors:\n\n%s\n" %
                           '\n'.join(["%s -- %s" % (key, failed_uploads[key])
                                      for key in sorted(failed_uploads.keys())]))
            raise RuntimeError("One or more file(s) failed to upload due to errors.")

    def uploadFile(self, file_path, asset_mapping, match_groupdict, callback=None):
        """
        Primary API subclass function.
        :param file_path:
        :param asset_mapping:
        :param match_groupdict:
        :param callback:
        :return:
        """
        logger.info("Processing file: [%s]" % file_path)

        if asset_mapping.get("asset_type", "file") == "table":
            self._uploadTable(file_path, asset_mapping, match_groupdict)
        else:
            self._uploadAsset(file_path, asset_mapping, match_groupdict, callback)

    def _uploadAsset(self, file_path, asset_mapping, match_groupdict, callback=None):

        # 1. Populate initial file metadata from directory scan pattern matches
        file_name = self.getFileDisplayName(file_path)
        logger.info("Computing metadata for file: [%s]." % file_name)
        self._initFileMetadata(file_path, asset_mapping, match_groupdict)

        # 2. Compute checksum(s) for current file and add to metadata
        logger.info("Computing checksums for file: [%s]. Please wait..." % file_name)
        hashes = self.getFileHashes(file_path, asset_mapping.get('checksum_types', ['md5', 'sha256']))
        for alg, checksum in hashes.items():
            alg = alg.lower()
            self.metadata[alg] = checksum[0]
            self.metadata[alg + "_base64"] = checksum[1]

        # 3. Execute any configured preprocessors
        self._execute_processors(file_path, asset_mapping, match_groupdict, processor_list=PRE_PROCESSORS_KEY)

        # 4. Populate additional metadata by querying the catalog
        self._queryFileMetadata(asset_mapping)

        # 5. If "create_record_before_upload" specified in asset_mapping, check for an existing record, creating a new
        #    one if necessary. Otherwise delay this logic until after the file upload.
        record = None
        if stob(asset_mapping.get("create_record_before_upload", False)):
            record = self._getFileRecord(asset_mapping)

        # 6. Perform the Hatrac upload
        self._getFileHatracMetadata(asset_mapping)
        hatrac_options = asset_mapping.get("hatrac_options", {})
        file_size = self.metadata["file_size"]
        versioned_uri = \
            self._hatracUpload(self.metadata["URI"],
                               file_path,
                               md5=self.metadata.get("md5_base64"),
                               sha256=self.metadata.get("sha256_base64"),
                               content_type=self.guessContentType(file_path),
                               content_disposition=self.metadata.get("content-disposition"),
                               chunked=True if (file_size > DEFAULT_CHUNK_SIZE or file_size == 0) else False,
                               create_parents=stob(hatrac_options.get("create_parents", True)),
                               allow_versioning=stob(hatrac_options.get("allow_versioning", True)),
                               callback=callback)
        logger.debug("Hatrac upload successful. Result object URI: %s" % versioned_uri)
        if stob(hatrac_options.get("versioned_uris", True)):
            self.metadata["URI"] = versioned_uri
        else:
            self.metadata["URI"] = versioned_uri.rsplit(":")[0]
        self.metadata["URI_urlencoded"] = urlquote(self.metadata["URI"])

        # 7. Check for an existing record and create a new one if necessary
        if not record:
            record = self._getFileRecord(asset_mapping)

        # 8. Update an existing record, if necessary
        column_map = asset_mapping.get("column_map", {})
        updated_record = self.interpolateDict(self.metadata, column_map)
        if updated_record != record:
            logger.info("Updating catalog for file [%s]" % self.getFileDisplayName(file_path))
            self._catalogRecordUpdate(self.metadata['target_table'], record, updated_record)

        # 9. Execute any configured post_processors
        self._execute_processors(file_path, asset_mapping, match_groupdict, processor_list=POST_PROCESSORS_KEY)

    def _uploadTable(self, file_path, asset_mapping, match_groupdict, callback=None):
        if self.cancelled:
            return None

        self._initFileMetadata(file_path, asset_mapping, match_groupdict)
        self._execute_processors(file_path, asset_mapping, match_groupdict, processor_list=PRE_PROCESSORS_KEY)
        try:
            default_columns = asset_mapping.get("default_columns")
            if not default_columns:
                default_columns = self.catalog.getDefaultColumns({}, self.metadata['target_table'])
            default_param = ('?defaults=%s' % ','.join(default_columns)) if len(default_columns) > 0 else ''
            file_ext = self.metadata['file_ext']
            file_ext = file_ext.lower()
            if file_ext == 'csv':
                headers = {'content-type': 'text/csv'}
            elif file_ext == 'json':
                headers = {'content-type': 'application/json'}
            else:
                raise DerivaUploadCatalogCreateError("Unsupported file type for catalog bulk upload: %s" % file_ext)
            with open(file_path, "rb") as fp:
                result = self.catalog.post(
                    '/entity/%s%s' % (self.metadata['target_table'], default_param), fp, headers=headers)
                return result
        except:
            (etype, value, traceback) = sys.exc_info()
            raise DerivaUploadCatalogCreateError(format_exception(value))
        finally:
            self._execute_processors(file_path, asset_mapping, match_groupdict, processor_list=POST_PROCESSORS_KEY)

    def _getFileRecord(self, asset_mapping):
        """
        Helper function that queries the catalog to get a record linked to the asset, or create it if it doesn't exist.
        :return: the file record
        """
        column_map = asset_mapping.get("column_map", {})
        rqt = asset_mapping['record_query_template']
        try:
            path = rqt.format(**self.metadata)
        except KeyError as e:
            raise DerivaUploadConfigurationError("Record query template substitution error: %s" % format_exception(e))
        result = self.catalog.get(path).json()
        if result:
            self._updateFileMetadata(result[0])
            return self.pruneDict(result[0], column_map)
        else:
            row = self.interpolateDict(self.metadata, column_map)
            result = self._catalogRecordCreate(self.metadata['target_table'], row)
            if result:
                self._updateFileMetadata(result[0])
            return self.interpolateDict(self.metadata, column_map, allowNone=True)

    def _urlEncodeMetadata(self, safe_overrides=None):
        urlencoded = dict()
        if not safe_overrides:
            safe_overrides = dict()
        for k, v in self.metadata.items():
            if k.endswith("_urlencoded"):
                continue
            urlencoded[k + "_urlencoded"] = urlquote(str(v), safe_overrides.get(k, ""))
        self._updateFileMetadata(urlencoded)

    def _initFileMetadata(self, file_path, asset_mapping, match_groupdict):
        self.metadata.clear()
        self._updateFileMetadata(match_groupdict)

        self.metadata['target_table'] = self.getCatalogTable(asset_mapping, match_groupdict)
        self.metadata["file_name"] = self.getFileDisplayName(file_path)
        self.metadata["file_size"] = self.getFileSize(file_path)

        self._urlEncodeMetadata(asset_mapping.get("url_encoding_safe_overrides"))

    def _updateFileMetadata(self, src, strict=False):
        if not (isinstance(src, dict)):
            ValueError("Invalid input parameter type(s): (src = %s), expected (dict)" % type(src).__name__)
        if strict:
            for k in src.keys():
                if k in UploadMetadataReservedKeyNames:
                    logger.warning("Context metadata update specified reserved key name [%s], "
                                   "ignoring value: %s " % (k, src[k]))
                    del src[k]
        self.metadata.update(src)

    def _queryFileMetadata(self, asset_mapping):
        """
        Helper function that queries the catalog to get required metadata for a given file/asset
        """
        for uri in asset_mapping.get("metadata_query_templates", []):
            try:
                path = uri.format(**self.metadata)
            except KeyError as e:
                raise RuntimeError("Metadata query template substitution error: %s" % format_exception(e))
            result = self.catalog.get(path).json()
            if result:
                self._updateFileMetadata(result[0], True)
                self._urlEncodeMetadata(asset_mapping.get("url_encoding_safe_overrides"))
            else:
                raise RuntimeError("Metadata query did not return any results: %s" % path)

        self._getFileExtensionMetadata(self.metadata.get("file_ext"))

        for k, v in asset_mapping.get("column_value_templates", {}).items():
            try:
                self.metadata[k] = v.format(**self.metadata)
            except KeyError as e:
                logger.warning("Column value template substitution error: %s" % format_exception(e))
                continue
        self._urlEncodeMetadata(asset_mapping.get("url_encoding_safe_overrides"))

    def _getFileExtensionMetadata(self, ext):
        ext_map = self.config.get("file_ext_mappings", {})
        entry = ext_map.get(ext)
        if entry:
            self._updateFileMetadata(entry)

    def _getFileHatracMetadata(self, asset_mapping):
        try:
            hatrac_templates = asset_mapping["hatrac_templates"]
            # URI is required
            self.metadata["URI"] = hatrac_templates["hatrac_uri"].format(**self.metadata)
            # overridden content-disposition is optional
            content_disposition = hatrac_templates.get("content-disposition")
            self.metadata["content-disposition"] = \
                None if not content_disposition else content_disposition.format(**self.metadata)
            self._urlEncodeMetadata(asset_mapping.get("url_encoding_safe_overrides"))
        except KeyError as e:
            raise DerivaUploadConfigurationError("Hatrac template substitution error: %s" % format_exception(e))

    def _hatracUpload(self,
                      uri,
                      file_path,
                      md5=None,
                      sha256=None,
                      content_type=None,
                      content_disposition=None,
                      chunked=True,
                      create_parents=True,
                      allow_versioning=True,
                      callback=None):

        # check if there is already an in-progress transfer for this file,
        # and if so, that the local file has not been modified since the original upload job was created
        can_resume = False
        transfer_state = self.getTransferState(file_path)
        if transfer_state:
            content_md5 = transfer_state.get("content-md5")
            content_sha256 = transfer_state.get("content-sha256")
            if content_md5 or content_sha256:
                if (md5 == content_md5) or (sha256 == content_sha256):
                    can_resume = True

        if transfer_state and can_resume:
            logger.info("Resuming upload (%s) of file: [%s] to host %s. Please wait..." % (
                self.getTransferStateStatus(file_path), file_path, transfer_state.get("host")))
            path = transfer_state["target"]
            job_id = transfer_state['url'].rsplit("/", 1)[1]
            if not (transfer_state["total"] == transfer_state["completed"]):
                self.store.put_obj_chunked(path,
                                           file_path,
                                           job_id,
                                           callback=callback,
                                           start_chunk=transfer_state["completed"])
            return self.store.finalize_upload_job(path, job_id)
        else:
            logger.info("Uploading file: [%s] to host %s. Please wait..." % (
                self.getFileDisplayName(file_path), self.server_url))
            return self.store.put_loc(uri,
                                      file_path,
                                      md5=md5,
                                      sha256=sha256,
                                      content_type=content_type,
                                      content_disposition=content_disposition,
                                      chunked=chunked,
                                      create_parents=create_parents,
                                      allow_versioning=allow_versioning,
                                      callback=callback)

    def _get_catalog_table_columns(self, table):
        table_columns = set()
        catalog_table_metadata = self.catalog_metadata["table_metadata"]
        table_metadata = catalog_table_metadata.get(table)
        if table_metadata:
            table_columns = table_metadata.get("table_columns")
        if not table_columns:
            table_columns = self.catalog.getTableColumns(table)
            catalog_table_metadata.update({table: {"table_columns": table_columns}})
        return table_columns

    def _validate_catalog_row_columns(self, row, table):
        return set(row.keys()) - self._get_catalog_table_columns(table)

    def _get_catalog_default_columns(self, row, table, exclude=None, quote_url=True):
        columns = self._get_catalog_table_columns(table)
        if isinstance(exclude, list):
            for col in exclude:
                columns.remove(col)

        defaults = []
        supplied_columns = row.keys()
        for col in columns:
            if col not in supplied_columns:
                defaults.append(urlquote(col, safe='') if quote_url else col)

        return defaults

    def _catalogRecordCreate(self, catalog_table, row, default_columns=None):
        """

        :param catalog_table:
        :param row:
        :param default_columns:
        :return:
        """
        if self.cancelled:
            return None

        try:
            missing = self._validate_catalog_row_columns(row, catalog_table)
            if missing:
                raise ValueError(
                    "Unable to update catalog entry because one or more specified columns do not exist in the "
                    "target table: [%s]" % ','.join(missing))
            if not default_columns:
                default_columns = self._get_catalog_default_columns(row, catalog_table)
            default_param = ('?defaults=%s' % ','.join(default_columns)) if len(default_columns) > 0 else ''
            # for default in default_columns:
            #    row[default] = None
            create_uri = '/entity/%s%s' % (catalog_table, default_param)
            logger.debug(
                "Attempting catalog record create [%s] with data: %s" % (create_uri, json.dumps(row)))
            return self.catalog.post(create_uri, json=[row]).json()
        except:
            (etype, value, traceback) = sys.exc_info()
            raise DerivaUploadCatalogCreateError(format_exception(value))

    def _catalogRecordUpdate(self, catalog_table, old_row, new_row):
        """

        :param catalog_table:
        :param new_row:
        :param old_row:
        :return:
        """
        if self.cancelled:
            return None

        try:
            keys = sorted(list(new_row.keys()))
            old_keys = sorted(list(old_row.keys()))
            if keys != old_keys:
                raise RuntimeError("Cannot update catalog - "
                                   "new row column list and old row column list do not match: New: %s != Old: %s" %
                                   (keys, old_keys))
            combined_row = {
                'o%d' % i: old_row[keys[i]]
                for i in range(len(keys))
            }
            combined_row.update({
                'n%d' % i: new_row[keys[i]]
                for i in range(len(keys))
            })
            update_uri = '/attributegroup/%s/%s;%s' % (
                catalog_table,
                ','.join(["o%d:=%s" % (i, urlquote(keys[i])) for i in range(len(keys))]),
                ','.join(["n%d:=%s" % (i, urlquote(keys[i])) for i in range(len(keys))])
            )
            logger.debug(
                "Attempting catalog record update [%s] with data: %s" % (update_uri, json.dumps(combined_row)))
            return self.catalog.put(update_uri, json=[combined_row]).json()
        except:
            (etype, value, traceback) = sys.exc_info()
            raise DerivaUploadCatalogUpdateError(format_exception(value))

    def _execute_processors(self, file_path, asset_mapping, match_groupdict,
                            processor_list=PRE_PROCESSORS_KEY, **kwargs):
        processors = asset_mapping.get(processor_list, [])
        if processors:
            for processor_config in processors:
                processor_name = processor_config[PROCESSOR_NAME_KEY]
                processor_type = processor_config.get(PROCESSOR_TYPE_KEY)
                processor_params = processor_config.get(PROCESSOR_PARAMS_KEY)
                try:
                    processor_impl = find_processor(processor_name, processor_type, bypass_whitelist=True)
                    processor = processor_impl(
                        processor_params=processor_params,
                        file_path=file_path,
                        asset_mapping=asset_mapping,
                        match_groupdict=match_groupdict,
                        metadata=self.metadata,
                        processor_output=self.processor_output,
                        **kwargs)
                    proc_class = processor.__class__.__module__
                    proc_name = processor.__class__.__name__
                    logger.debug("Attempting to execute upload processor class %s from module: %s" %
                                 (proc_name, proc_class))
                    output = processor.process()
                    if isinstance(output, dict):
                        if logger.isEnabledFor(logging.DEBUG):
                            logger.debug("%s output context: %s" % (proc_name, output))
                except:
                    (etype, value, traceback) = sys.exc_info()
                    raise DerivaUploadError(format_exception(value))

    def defaultFileCallback(self, **kwargs):
        completed = kwargs.get("completed")
        total = kwargs.get("total")
        file_path = kwargs.get("file_path")
        file_name = os.path.basename(file_path) if file_path else ""
        job_info = kwargs.get("job_info", {})
        job_info.update()
        if completed and total:
            file_name = " [%s]" % file_name
            job_info.update({"completed": completed, "total": total, "host": kwargs.get("host")})
            status = "Uploading file%s: %d%% complete" % (
                file_name, round(((float(completed) / float(total)) % 100) * 100))
            self.setTransferState(file_path, job_info)
        else:
            summary = kwargs.get("summary", "")
            file_name = "Uploaded file: [%s] " % file_name
            status = file_name  # + summary
        if status:
            # logger.debug(status)
            pass
        if self.cancelled:
            return -1

        return True

    def loadTransferState(self):
        transfer_state_file_path = self.getDeployedTransferStateFilePath()
        transfer_state_dir = os.path.dirname(transfer_state_file_path)
        try:
            make_dirs(transfer_state_dir)
            if not os.path.isfile(transfer_state_file_path):
                with open(transfer_state_file_path, "w") as tsfp:
                    json.dump(self.transfer_state, tsfp)

            self.transfer_state_fp = \
                open(transfer_state_file_path, 'r+')
            self.transfer_state = json.load(self.transfer_state_fp, object_pairs_hook=OrderedDict)
        except Exception as e:
            logger.warning("Unable to read transfer state file, transfer checkpointing will not be available. "
                           "Error: %s" % format_exception(e))

    def getTransferState(self, file_path):
        return self.transfer_state.get(file_path)

    def setTransferState(self, file_path, transfer_state):
        self.transfer_state[file_path] = transfer_state
        self.writeTransferState()

    def delTransferState(self, file_path):
        transfer_state = self.getTransferState(file_path)
        if transfer_state:
            del self.transfer_state[file_path]
        self.writeTransferState()

    def writeTransferState(self):
        if not self.transfer_state_fp:
            return
        try:
            self.transfer_state_fp.seek(0, 0)
            self.transfer_state_fp.truncate()
            json.dump(self.transfer_state, self.transfer_state_fp, indent=2)
            self.transfer_state_fp.flush()
        except Exception as e:
            logger.warning("Unable to write transfer state file: %s" % format_exception(e))

    def cleanupTransferState(self):
        if self.transfer_state_fp and not self.transfer_state_fp.closed:
            try:
                self.transfer_state_fp.flush()
                self.transfer_state_fp.close()
            except Exception as e:
                logger.warning("Unable to flush/close transfer state file: %s" % format_exception(e))

    def getTransferStateStatus(self, file_path):
        transfer_state = self.getTransferState(file_path)
        if transfer_state:
            return "%d%% complete" % (
                round(((float(transfer_state["completed"]) / float(transfer_state["total"])) % 100) * 100))
        return None


class GenericUploader(DerivaUpload):

    def __init__(self, config_file=None, credential_file=None, server=None):
        DerivaUpload.__init__(self, config_file, credential_file, server)

    @classmethod
    def getVersion(cls):
        return VERSION

    @classmethod
    def getConfigPath(cls):
        return "~/.deriva/upload/"

    @classmethod
    def getServers(cls):
        return read_config(os.path.join(
            cls.getDeployedConfigPath(), cls.DefaultServerListFileName), create_default=True, default=[])

    @classmethod
    def setServers(cls, servers):
        return write_config(os.path.join(cls.getDeployedConfigPath(), cls.DefaultServerListFileName), servers)<|MERGE_RESOLUTION|>--- conflicted
+++ resolved
@@ -11,11 +11,7 @@
 from collections import OrderedDict, namedtuple
 from deriva.core import ErmrestCatalog, CatalogConfig, HatracStore, HatracJobAborted, HatracJobPaused, \
     HatracJobTimeout, urlquote, stob, format_exception, get_credential, read_config, write_config, copy_config, \
-<<<<<<< HEAD
-    resource_path, make_dirs, IS_PY2, __version__ as VERSION
-=======
-    resource_path, DEFAULT_CHUNK_SIZE, IS_PY2, __version__ as VERSION
->>>>>>> d62a5102
+    resource_path, make_dirs, DEFAULT_CHUNK_SIZE, IS_PY2, __version__ as VERSION
 from deriva.core.utils import hash_utils as hu, mime_utils as mu, version_utils as vu
 from deriva.transfer.upload import *
 from deriva.transfer.upload.processors import find_processor
@@ -75,11 +71,8 @@
         self.transfer_state_fp = None
         self.cancelled = False
         self.metadata = dict()
-<<<<<<< HEAD
+        self.catalog_metadata = {"table_metadata": {}}
         self.processor_output = dict()
-=======
-        self.catalog_metadata = {"table_metadata": {}}
->>>>>>> d62a5102
 
         self.file_list = OrderedDict()
         self.file_status = OrderedDict()
