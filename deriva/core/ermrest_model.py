
from collections import OrderedDict
import json
import re

from . import urlquote

class NoChange (object):
    """Special class used to distinguish no-change default arguments to methods.

       Values for no-change are distinct from all valid values for
    these arguments.

    """
    pass

# singletone to use in APIs below
nochange = NoChange()

class AttrDict (dict):
    """Dictionary with optional attribute-based lookup.

       For keys that are valid attributes, self.key is equivalent to
       self[key].
    """
    def __getattr__(self, a):
        try:
            return self[a]
        except KeyError as e:
            raise AttributeError(str(e))

    def __setattr__(self, a, v):
        self[a] = v

    def update(self, d):
        dict.update(self, d)

# convenient enumeration of common annotation tags
tag = AttrDict({
    'generated':          'tag:isrd.isi.edu,2016:generated',
    'immutable':          'tag:isrd.isi.edu,2016:immutable',
    'display':            'tag:misd.isi.edu,2015:display',
    'visible_columns':    'tag:isrd.isi.edu,2016:visible-columns',
    'visible_foreign_keys': 'tag:isrd.isi.edu,2016:visible-foreign-keys',
    'foreign_key':        'tag:isrd.isi.edu,2016:foreign-key',
    'table_display':      'tag:isrd.isi.edu,2016:table-display',
    'table_alternatives': 'tag:isrd.isi.edu,2016:table-alternatives',
    'column_display':     'tag:isrd.isi.edu,2016:column-display',
    'asset':              'tag:isrd.isi.edu,2017:asset',
    'bulk_upload':        'tag:isrd.isi.edu,2017:bulk-upload',
    'export':             'tag:isrd.isi.edu,2016:export',
    'chaise_config':      'tag:isrd.isi.edu,2019:chaise-config',
})

def presence_annotation(tag_uri):
    """Decorator to establish property getter/setter/deleter for presence annotations.

       Usage example:

          @presence_annotation(tag.generated)
          def generated(self): pass

       The stub method will be discarded.
    """
    def helper(ignore):
        docstr = "Convenience property for managing presence of annotation %s" % tag_uri

        def getter(self):
            return tag_uri in self.annotations

        def setter(self, present):
            if present:
                self.annotations[tag_uri] = None
            else:
                self.annotations.pop(tag_uri, None)

        def deleter(self):
            self.annotations.pop(tag_uri, None)

        return property(getter, setter, deleter, docstr)

    return helper

def object_annotation(tag_uri):
    """Decorator to establish property getter/setter/deleter for object annotations.

       Usage example:

          @presence_annotation(tag.display)
          def display(self): pass

       The stub method will be discarded.
    """
    def helper(ignore):
        docstr = "Convenience property for managing content of object annotation %s" % tag_uri

        def getter(self):
            if tag_uri not in self.annotations:
                self.annotations[tag_uri] = AttrDict({})
            return self.annotations[tag_uri]

        def setter(self, value):
            if not isinstance(value, (dict, AttrDict)):
                raise TypeError('Unexpected object type %s for annotation %s' % (type(value), tag_uri))
            self.annotations[tag_uri] = AttrDict(value)

        def deleter(self):
            self.annotations.pop(tag_uri, None)

        return property(getter, setter, deleter, docstr)

    return helper

def equivalent(doc1, doc2, method=None):
    """Determine whether two dict/array/literal documents are structurally equivalent."""
    if method == 'acl_binding':
        # fill in defaults to avoid some false negatives on acl binding comparison
        if not isinstance(doc1, dict):
            return False
        def canonicalize(d):
            if not isinstance(d, dict):
                return d
            def helper(b):
                if not isinstance(b, dict):
                    return b
                return {
                    'projection': b['projection'],
                    'projection_type': b.get('projection_type'), # we can't provide default w/o type inference!
                    'types': b['types'],
                    'scope_acl': b.get('scope_acl', ['*']), # this is a common omission...
                }
            return {
                binding_name: helper(binding)
                for binding_name, binding in d.items()
            }
        return equivalent(canonicalize(doc1), canonicalize(doc2))
    elif isinstance(doc1, dict) and isinstance(doc2, dict):
        return equivalent(sorted(doc1.items()), sorted(doc2.items()))
    elif isinstance(doc1, (list, tuple)) and isinstance(doc2, (list, tuple)):
        if len(doc1) != len(doc2):
            return False
        for e1, e2 in zip(doc1, doc2):
            if not equivalent(e1, e2):
                return False
        return True
    return doc1 == doc2

class Model (object):
    """Top-level catalog model.
    """
    def __init__(self, catalog, model_doc):
        self._catalog = catalog
        self._pseudo_fkeys = {}
        self.acls = AttrDict(model_doc.get('acls', {}))
        self.annotations = dict(model_doc.get('annotations', {}))
        self.schemas = {
            sname: Schema(self, sname, sdoc)
            for sname, sdoc in model_doc.get('schemas', {}).items()
        }
        self.digest_fkeys()

    def prejson(self, prune=True):
        """Produce a representation of configuration as generic Python data structures"""
        return {
            "acls": self.acls,
            "annotations": self.annotations,
            "schemas": {
                sname: schema.prejson()
                for sname, schema in self.schemas.items()
            }
        }

    def digest_fkeys(self):
        """Finish second-pass digestion of foreign key definitions using full model w/ all schemas and tables.
        """
        for schema in self.schemas.values():
            for referer in schema.tables.values():
                for fkey in list(referer.foreign_keys):
                    try:
                        fkey.digest_referenced_columns(self)
                    except KeyError:
                        del referer.foreign_keys[fkey.name]

    @property
    def catalog(self):
        return self._catalog

    @property
    def uri_path(self):
        """URI to this model resource."""
        return "/schema"

    @classmethod
    def fromcatalog(cls, catalog):
        """Retrieve catalog config as a Model management object."""
        return cls(catalog, catalog.get("/schema").json())

    @classmethod
    def fromfile(cls, catalog, schema_file):
        """Deserialize a JSON schema file as a Model management object."""
        with open(schema_file) as sf:
            schema = sf.read()
        return cls(catalog, json.loads(schema, object_pairs_hook=OrderedDict))

    def clear(self, clear_comment=False):
        """Clear all configuration in catalog and children.

        NOTE: as a backwards-compatible heuristic, comments are
        retained by default so that a typical configuration-management
        client does not strip useful documentation from existing models.
        """
        self.annotations.clear()
        self.acls.clear()
        for schema in self.schemas.values():
            schema.clear(clear_comment=clear_comment)

    def apply(self, existing=None):
        """Apply catalog configuration to catalog unless existing already matches.

        :param existing: An instance comparable to self.

        The configuration in self will be applied recursively to the
        corresponding model nodes in schema.

        If existing is not provided (default), the current whole
        configuration will be retrieved from the catalog and used
        automatically to determine whether the configuration goals
        under this Model tree are already met or need to be remotely
        applied.

        """
        if existing is None:
            existing = self.fromcatalog(self.catalog)
        if not equivalent(self.annotations, existing.annotations):
            self.catalog.put('/annotation', json=self.annotations)
        if not equivalent(self.acls, existing.acls):
            self.catalog.put('/acl', json=self.acls)
        for sname, schema in self.schemas.items():
            schema.apply(existing.schemas[sname])

    def create_schema(self, schema_def):
        """Add a new schema to this model in the remote database based on schema_def.

           Returns a new Schema instance based on the server-supplied
           representation of the newly created schema.

           The returned Schema is also added to self.schemas.
        """
        sname = schema_def['schema_name']
        if sname in self.schemas:
            raise ValueError('Schema %s already exists.' % sname)
        r = self.catalog.post(
            self.uri_path,
            json=[schema_def],
        )
        r.raise_for_status()
        d = r.json()
        assert len(d) == 1
        newschema = Schema(self, sname, d[0])
        self.schemas[sname] = newschema
        self.digest_fkeys()
        return newschema

    def table(self, sname, tname):
        """Return table configuration for table with given name."""
        return self.schemas[sname].tables[tname]

    def column(self, sname, tname, cname):
        """Return column configuration for column with given name."""
        return self.table(sname, tname).column_definitions[cname]

    def fkey(self, constraint_name_pair):
        """Return configuration for foreign key with given name pair.

        Accepts (schema_name, constraint_name) pairs as found in many
        faceting annotations and (schema_obj, constraint_name) pairs
        as found in fkey.name fields.

        """
        sname, cname = constraint_name_pair
        if isinstance(sname, CatalogSchema):
            if self.schemas[sname.name] is sname:
                return sname._fkeys[cname]
            else:
                raise ValueError('schema object %s is not from same model tree' % (sname,))
        elif sname is None or sname == '':
            return self._pseudo_fkeys[cname]
        else:
            return self.schemas[sname]._fkeys[cname]

    @object_annotation(tag.bulk_upload)
    def bulk_upload(self): pass

    @object_annotation(tag.display)
    def display(self): pass

def strip_nochange(d):
    return {
        k: v
        for k, v in d.items()
        if v is not nochange
    }

class Schema (object):
    """Named schema.
    """
    def __init__(self, model, sname, schema_doc):
        self.model = model
        self.name = sname
        self.acls = AttrDict(schema_doc.get('acls', {}))
        self.annotations = dict(schema_doc.get('annotations', {}))
        self.comment = schema_doc.get('comment')
        self._fkeys = {}
        self.tables = {
            tname: Table(self, tname, tdoc)
            for tname, tdoc in schema_doc.get('tables', {}).items()
        }

    @property
    def catalog(self):
        return self.model.catalog

    @property
    def uri_path(self):
        """URI to this model resource."""
        return "/schema/%s" % urlquote(self.name)

    @classmethod
    def define(cls, sname, comment=None, acls={}, annotations={}):
        """Build a schema definition.
        """
        return {
            "schema_name": sname,
            "acls": acls,
            "annotations": annotations,
            "comment": comment,
        }

    def prejson(self, prune=True):
        """Produce native Python representation of schema, suitable for JSON serialization."""
        return {
            "schema_name": self.name,
            "acls": self.acls,
            "annotations": self.annotations,
            "comment": self.comment,
            "tables": {
                tname: table.prejson()
                for tname, table in self.tables.items()
            }
        }

    def clear(self, clear_comment=False):
        """Clear all configuration in schema and children.

        NOTE: as a backwards-compatible heuristic, comments are
        retained by default so that a typical configuration-management
        client does not strip useful documentation from existing models.
        """
        self.acls.clear()
        self.annotations.clear()
        if clear_comment:
            self.comment = None
        for table in self.tables.values():
            table.clear(clear_comment=clear_comment)

    def apply(self, existing=None):
        """Apply configuration to corresponding schema in catalog unless existing already matches.

        :param existing: An instance comparable to self, or None to apply configuration unconditionally.

        The state of self.comment, self.annotations, and self.acls
        will be applied to the server unless they match their
        corresponding state in existing.
        """
        changes = {}
        if existing is None or not equivalent(self.comment, existing.comment):
            changes['comment'] = self.comment
        if existing is None or not equivalent(self.annotations, existing.annotations):
            changes['annotations'] = self.annotations
        if existing is None or not equivalent(self.acls, existing.acls):
            changes['acls'] = self.acls
        if changes:
            # use alter method to reduce number of web requests
            self.alter(**changes)
        for tname, table in self.tables.items():
            table.apply(existing.tables[tname] if existing else None)

    def alter(self, schema_name=nochange, comment=nochange, acls=nochange, annotations=nochange):
        """Alter existing schema definition.

        :param schema_name: Replacement schema name (default nochange)
        :param comment: Replacement comment (default nochange)
        :param acls: Replacement ACL configuration (default nochange)
        :param annotations: Replacement annotations (default nochange)

        Returns self (to allow for optional chained access).

        """
        changes = strip_nochange({
            'schema_name': schema_name,
            'comment': comment,
            'acls': acls,
            'annotations': annotations,
        })

        r = self.catalog.put(self.uri_path, json=changes)
        r.raise_for_status()
        changed = r.json() # use changed vs changes to get server-digested values

        if 'schema_name' in changes:
            del self.model.schemas[self.name]
            self.name = changed['schema_name']
            self.model.schemas[self.name] = self

        if 'comment' in changes:
            self.comment = changed['comment']

        if 'acls' in changes:
            self.acls.clear()
            self.acls.update(changed['acls'])

        if 'annotations' in changes:
            self.annotations.clear()
            self.annotations.update(changed['annotations'])

        return self

    def create_table(self, table_def):
        """Add a new table to this schema in the remote database based on table_def.

           Returns a new Table instance based on the server-supplied
           representation of the newly created table.

           The returned Table is also added to self.tables.
        """
        tname = table_def['table_name']
        if tname in self.tables:
            raise ValueError('Table %s already exists.' % tname)
        r = self.catalog.post(
            '%s/table' % self.uri_path,
            json=table_def,
        )
        r.raise_for_status()
        newtable = Table(self, tname, r.json())
        self.tables[tname] = newtable
        self.model.digest_fkeys()
        return newtable

    def drop(self):
        """Remove this schema from the remote database.
        """
        if self.name not in self.model.schemas:
            raise ValueError('Schema %s does not appear to belong to model.' % (self,))
        self.catalog.delete(self.uri_path).raise_for_status()
        del self.model.schemas[self.name]

    @object_annotation(tag.display)
    def display(self): pass

class KeyedList (list):
    """Keyed list."""
    def __init__(self, l):
        list.__init__(self, l)
        self.elements = {
            e.name: e
            for e in l
        }

    def __getitem__(self, idx):
        """Get element by key or by list index or slice."""
        if isinstance(idx, (int, slice)):
            return list.__getitem__(self, idx)
        else:
            return self.elements[idx]

    def __delitem__(self, idx):
        """Delete element by key or by list index or slice."""
        if isinstance(idx, int):
            victim = list.__getitem__(self, idx)
            list.__delitem__(self, idx)
            del self.elements[victim.name]
        elif isinstance(idx, slice):
            victims = [list.__getitem__(self, idx)]
            list.__delslice__(self, idx)
            for victim in victims:
                del self.elements[victim.name]
        else:
            victim = self.elements[idx]
            list.__delitem__(self, self.index(victim))
            del self.elements[victim.name]

    def append(self, e):
        """Append element to list and record its key."""
        if e.name in self.elements:
            raise ValueError('Element name %s already exists.' % e.name)
        list.append(self, e)
        self.elements[e.name] = e

class Table (object):
    """Named table.
    """
    def __init__(self, schema, tname, table_doc):
        self.schema = schema
        self.name = tname
        self.acls = AttrDict(table_doc.get('acls', {}))
        self.acl_bindings = AttrDict(table_doc.get('acl_bindings', {}))
        self.annotations = dict(table_doc.get('annotations', {}))
        self.comment = table_doc.get('comment')
        self.kind = table_doc.get('kind')
        self.column_definitions = KeyedList([
            Column(self, cdoc)
            for cdoc in table_doc.get('column_definitions', [])
        ])
        self.keys = KeyedList([
            Key(self, kdoc)
            for kdoc in table_doc.get('keys', [])
        ])
        self.foreign_keys = KeyedList([
            ForeignKey(self, fkdoc)
            for fkdoc in table_doc.get('foreign_keys', [])
        ])
        self.referenced_by = KeyedList([])

    @property
    def catalog(self):
        return self.schema.model.catalog

    @property
    def uri_path(self):
        """URI to this model element."""
        return "%s/table/%s" % (self.schema.uri_path, urlquote(self.name))

    @classmethod
    def system_column_defs(cls, custom=[]):
        """Build standard system column definitions, merging optional custom definitions."""
        return [
            Column.define(cname, builtin_types[ctype], nullok)
            for cname, ctype, nullok in [
                    ('RID', 'ermrest_rid', False),
                    ('RCT', 'ermrest_rct', False),
                    ('RMT', 'ermrest_rmt', False),
                    ('RCB', 'ermrest_rcb', True),
                    ('RMB', 'ermrest_rmb', True),
            ]
            if cname not in { c['name']: c for c in custom }
        ] + custom

    @classmethod
    def system_key_defs(cls, custom=[]):
        """Build standard system key definitions, merging optional custom definitions."""
        def ktup(k):
            return tuple(k['unique_columns'])
        return [
            kdef for kdef in [
                Key.define(['RID'])
            ]
            if ktup(kdef) not in { ktup(kdef): kdef for kdef in custom }
        ] + custom

    @classmethod
    def define(cls, tname, column_defs=[], key_defs=[], fkey_defs=[], comment=None, acls={}, acl_bindings={}, annotations={}, provide_system=True):
        """Build a table definition.

        :param tname: the name of the newly defined table
        :param column_defs: a list of Column.define() results for extra or overridden column definitions
        :param key_defs: a list of Key.define() results for extra or overridden key constraint definitions
        :param fkey_defs: a list of ForeignKey.define() results for foreign key definitions
        :param comment: a comment string for the table
        :param acls: a dictionary of ACLs for specific access modes
        :param acl_bindings: a dictionary of dynamic ACL bindings
        :param annotations: a dictionary of annotations
        :param provide_system: whether to inject standard system column definitions when missing from column_defs

        """
        if provide_system:
            column_defs = cls.system_column_defs(column_defs)
            key_defs = cls.system_key_defs(key_defs)

        return {
            'table_name': tname,
            'column_definitions': column_defs,
            'keys': key_defs,
            'foreign_keys': fkey_defs,
            'comment': comment,
            'acls': acls,
            'acl_bindings': acl_bindings,
            'annotations': annotations,
        }

    @classmethod
    def define_vocabulary(cls, tname, curie_template, uri_template='/id/{RID}', column_defs=[], key_defs=[], fkey_defs=[], comment=None, acls={}, acl_bindings={}, annotations={}, provide_system=True):
        """Build a vocabulary table definition.

        :param tname: the name of the newly defined table
        :param curie_template: the RID-based template for the CURIE of locally-defined terms, e.g. 'MYPROJECT:{RID}'
        :param uri_template: the RID-based template for the URI of locally-defined terms, e.g. 'https://server.example.org/id/{RID}'
        :param column_defs: a list of Column.define() results for extra or overridden column definitions
        :param key_defs: a list of Key.define() results for extra or overridden key constraint definitions
        :param fkey_defs: a list of ForeignKey.define() results for foreign key definitions
        :param comment: a comment string for the table
        :param acls: a dictionary of ACLs for specific access modes
        :param acl_bindings: a dictionary of dynamic ACL bindings
        :param annotations: a dictionary of annotations
        :param provide_system: whether to inject standard system column definitions when missing from column_defs

        These core vocabulary columns are generated automatically if
        absent from the input column_defs.

        - ID: ermrest_curie, unique not null, default curie template "%s:{RID}" % curie_prefix
        - URI: ermrest_uri, unique not null, default URI template "/id/{RID}"
        - Name: text, unique not null
        - Description: markdown, not null
        - Synonyms: text[]

        However, caller-supplied definitions override the default.

        """
        if not re.match("^[A-Za-z][-_A-Za-z0-9]*:[{]RID[}]$", curie_template):
            raise ValueError("The curie_template '%s' is invalid." % curie_template)

        if not re.match("^[-_.~?%#=&!*()@:;/+$A-Za-z0-9]+[{]RID[}][-_.~?%#=&!*()@:;/+$A-Za-z0-9]*$", uri_template):
            raise ValueError("The uri_template '%s' is invalid." % uri_template)

        def add_vocab_columns(custom):
            return [
                col_def
                for col_def in [
                        Column.define(
                            'ID',
                            builtin_types['ermrest_curie'],
                            nullok=False,
                            default=curie_template,
                            comment='The preferred Compact URI (CURIE) for this term.'
                        ),
                        Column.define(
                            'URI',
                            builtin_types['ermrest_uri'],
                            nullok=False,
                            default=uri_template,
                            comment='The preferred URI for this term.'
                        ),
                        Column.define(
                            'Name',
                            builtin_types['text'],
                            nullok=False,
                            comment='The preferred human-readable name for this term.'
                        ),
                        Column.define(
                            'Description',
                            builtin_types['markdown'],
                            nullok=False,
                            comment='A longer human-readable description of this term.'
                        ),
                        Column.define(
                            'Synonyms',
                            builtin_types['text[]'],
                            comment='Alternate human-readable names for this term.'
                        ),
                ]
                if col_def['name'] not in { c['name']: c for c in custom }
            ] + custom

        def add_vocab_keys(custom):
            def ktup(k):
                return tuple(k['unique_columns'])
            return [
                key_def
                for key_def in [
                        Key.define(['ID']),
                        Key.define(['URI']),
                ]
                if ktup(key_def) not in { ktup(kdef): kdef for kdef in custom }
            ] + custom

        return cls.define(
            tname,
            add_vocab_columns(column_defs),
            add_vocab_keys(key_defs),
            fkey_defs,
            comment,
            acls,
            acl_bindings,
            annotations,
            provide_system
        )

    @classmethod
    def define_asset(cls,
                     sname,
                     tname,
                     hatrac_template=None,
                     column_defs=[],
                     key_defs=[],
                     fkey_defs=[],
                     comment=None,
                     acls={},
                     acl_bindings={},
                     annotations={},
                     provide_system=True):
        """Build an asset  table definition.

          :param sname: the name of the schema for the asset table
          :param tname: the name of the newly defined table
          :param hatrac_template: template for the hatrac URL.  Will undergo substitution to template can include
                 elmenents such at {{{MD5}}} or {{{Filename}}}. The default template puts files in
                     /hatrac/schema_name/table_name/md5.filename
                 where the filename and md5 value is computed on upload and the schema_name and table_name are the
                 values of the provided arguments.  If value is set to False, no hatrac_template is used.
          :param column_defs: a list of Column.define() results for extra or overridden column definitions
          :param key_defs: a list of Key.define() results for extra or overridden key constraint definitions
          :param fkey_defs: a list of ForeignKey.define() results for foreign key definitions
          :param comment: a comment string for the table
          :param acls: a dictionary of ACLs for specific access modes
          :param acl_bindings: a dictionary of dynamic ACL bindings
          :param annotations: a dictionary of annotations
          :param provide_system: whether to inject standard system column definitions when missing from column_defs

          These core asset table columns are generated automatically if
          absent from the input column_defs.

          - Filename: ermrest_curie, unique not null, default curie template "%s:{RID}" % curie_prefix
          - URL: Location of the asset, unique not null.  Default template is:
                    /hatrac/sname/tname/{{{MD5}}}.{{{Filename}}} where tname is the name of the asset table.
          - Length: Length of the asset.
          - MD5: text
          - Description: markdown, not null

          However, caller-supplied definitions override the default.

          In addition to creating the columns, this function also creates an asset annotation on the URL column to
          facilitate use of the table by Chaise.
          """

        if hatrac_template is None:
            hatrac_template = '/hatrac/%s/%s/{{{MD5}}}.{{#encode}}{{{Filename}}}{{/encode}}' % (sname, tname)

        def add_asset_annotations(custom):
            annotations.update(custom)
            return annotations

        def add_asset_columns(custom):
            asset_annotation = {
                tag.asset: {
                    'filename_column': 'Filename',
                    'byte_count_column': 'Length',
                    'md5': 'MD5',
                }
            }
            if hatrac_template:
                asset_annotation[tag.asset]['url_pattern'] = hatrac_template
            return [
                col_def
                for col_def in [
                        Column.define(
                            'URL', builtin_types['text'],
                            nullok=False,
                            annotations=asset_annotation,
                            comment='URL to the asset',
                        ),
                        Column.define('Filename', builtin_types['text'], comment='Filename of the asset that was uploaded'),
                        Column.define('Description', builtin_types['markdown'], comment='Description of the asset'),
                        Column.define('Length', builtin_types['int8'], nullok=False, comment='Asset length (bytes)'),
                        Column.define('MD5', builtin_types['text'], nullok=False, comment='Asset content MD5 checksum'),
                ]
                if col_def['name'] not in {c['name']: c for c in custom}
            ] + custom

        def add_asset_keys(custom):
            def ktup(k):
                return tuple(k['unique_columns'])

            return [
                key_def
                for key_def in [
                    Key.define(['URL']),
                ]
                if ktup(key_def) not in {ktup(kdef): kdef for kdef in custom}
            ] + custom

        return cls.define(
            tname,
            add_asset_columns(column_defs),
            add_asset_keys(key_defs),
            fkey_defs,
            comment if comment is not None else 'Asset table.',
            acls,
            acl_bindings,
            add_asset_annotations(annotations),
            provide_system
        )

    def prejson(self, prune=True):
        return {
            "schema_name": self.schema.name,
            "table_name": self.name,
            "acls": self.acls,
            "acl_bindings": self.acl_bindings,
            "annotations": self.annotations,
            "comment": self.comment,

            "column_definitions": [
                c.prejson()
                for c in self.column_definitions
            ],
            "keys": [
                key.prejson()
                for key in self.keys
            ],
            "foreign_keys": [
                fkey.prejson()
                for fkey in self.foreign_keys
            ]
        }

    def clear(self, clear_comment=False):
        """Clear all configuration in table and children.

        NOTE: as a backwards-compatible heuristic, comments are
        retained by default so that a typical configuration-management
        client does not strip useful documentation from existing models.
        """
        self.acls.clear()
        self.acl_bindings.clear()
        self.annotations.clear()
        if clear_comment:
            self.comment = None
        for col in self.column_definitions:
            col.clear(clear_comment=clear_comment)
        for key in self.keys:
            key.clear(clear_comment=clear_comment)
        for fkey in self.foreign_keys:
            fkey.clear(clear_comment=clear_comment)

    def apply(self, existing=None):
        """Apply configuration to corresponding table in catalog unless existing already matches.

        :param existing: An instance comparable to self, or None to apply configuration unconditionally.

        The state of self.comment, self.annotations, self.acls, and
        self.acl_bindings will be applied to the server unless they
        match their corresponding state in existing.
        """
        changes = {}
        if existing is None or not equivalent(self.comment, existing.comment):
            changes['comment'] = self.comment
        if existing is None or not equivalent(self.annotations, existing.annotations):
            changes['annotations'] = self.annotations
        if existing is None or not equivalent(self.acls, existing.acls):
            changes['acls'] = self.acls
        if existing is None or not equivalent(self.acl_bindings, existing.acl_bindings):
            changes['acl_bindings'] = self.acl_bindings
        if changes:
            # use alter method to reduce number of web requests
            self.alter(**changes)
        for col in self.column_definitions:
            col.apply(existing.column_definitions[col.name] if existing else None)
        for key in self.keys:
            key.apply(existing.keys[key.name_in_model(existing.schema.model)] if existing else None)
        for fkey in self.foreign_keys:
            fkey.apply(existing.foreign_keys[fkey.name_in_model(existing.schema.model)] if existing else None)

    def alter(
            self,
            schema_name=nochange,
            table_name=nochange,
            comment=nochange,
            acls=nochange,
            acl_bindings=nochange,
            annotations=nochange
    ):
        """Alter existing schema definition.

        :param schema_name: Destination schema name (default nochange)
        :param table_name: Replacement table name (default nochange)
        :param comment: Replacement comment (default nochange)
        :param acls: Replacement ACL configuration (default nochange)
        :param acl_bindings: Replacement ACL bindings (default nochange)
        :param annotations: Replacement annotations (default nochange)

        A change of schema name is a transfer of the existing table to
        an existing destination schema (not a rename of the current
        containing schema).

        Returns self (to allow for optional chained access).

        """
        changes = strip_nochange({
            'schema_name': schema_name,
            'table_name': table_name,
            'comment': comment,
            'acls': acls,
            'acl_bindings': acl_bindings,
            'annotations': annotations,
        })

        r = self.catalog.put(self.uri_path, json=changes)
        r.raise_for_status()
        changed = r.json() # use changed vs changes to get server-digested values

        if 'table_name' in changes:
            del self.schema.tables[self.name]
            self.name = changed['table_name']
            self.schema.tables[self.name] = self

        if 'schema_name' in changes:
            del self.schema.tables[self.name]
            self.schema = self.schema.model.schemas[changed['schema_name']]
            for fkey in self.foreign_keys:
                if fkey.constraint_schema:
                    del fkey.constraint_schema._fkeys[fkey.constraint_name]
                    fkey.constraint_schema = self.schema
                    fkey.constraint_schema._fkeys[fkey.constraint_name] = fkey
            self.schema.tables[self.name] = self

        if 'comment' in changes:
            self.comment = changed['comment']

        if 'acls' in changes:
            self.acls.clear()
            self.acls.update(changed['acls'])

        if 'acls_bindings' in changes:
            self.acl_bindings.clear()
            self.acl_bindings.update(changed['acls'])

        if 'annotations' in changes:
            self.annotations.clear()
            self.annotations.update(changed['annotations'])

        return self

    def _own_column(self, column):
        if isinstance(column, Column):
            if self.column_definitions[column.name] is column:
                return column
            raise ValueError('column %s object is not from this table object' % (column,))
        elif column in self.column_definitions.elements:
            return self.column_definitions[column]
        raise ValueError('value %s does not name a defined column in this table' % (c,))

    def _create_table_part(self, subapi, registerfunc, constructor, doc):
        r = self.catalog.post(
            '%s/%s' % (self.uri_path, subapi),
            json=doc,
        )
        r.raise_for_status()
        created = r.json()
        if isinstance(created, list):
            # handle fkey case where POST returns a list
            assert len(created) == 1
            created = created[0]
        return registerfunc(constructor(self, created))

    def create_column(self, column_def):
        """Add a new column to this table in the remote database based on column_def.

           Returns a new Column instance based on the server-supplied
           representation of the new column, and adds it to
           self.column_definitions too.
        """
        cname = column_def['name']
        if cname in self.column_definitions.elements:
            raise ValueError('Column %s already exists.' % cname)
        def add_column(col):
            self.column_definitions.append(col)
            return col
        return self._create_table_part('column', add_column, Column, column_def)

    def create_key(self, key_def):
        """Add a new key to this table in the remote database based on key_def.

           Returns a new Key instance based on the server-supplied
           representation of the new key, and adds it to self.keys
           too.

        """
        def add_key(key):
            self.keys.append(key)
            return key
        return self._create_table_part('key', add_key, Key, key_def)

    def create_fkey(self, fkey_def):
        """Add a new foreign key to this table in the remote database based on fkey_def.

           Returns a new ForeignKey instance based on the
           server-supplied representation of the new foreign key, and
           adds it to self.fkeys too.

        """
        def add_fkey(fkey):
            self.foreign_keys.append(fkey)
            fkey.digest_referenced_columns(self.schema.model)
            return fkey
        return self._create_table_part('foreignkey', add_fkey, ForeignKey, fkey_def)

    def drop(self):
        """Remove this table from the remote database.
        """
        if self.name not in self.schema.tables:
            raise ValueError('Table %s does not appear to belong to schema %s.' % (self, self.schema))
        self.catalog.delete(self.uri_path).raise_for_status()
        del self.schema.tables[self.name]

    def key_by_columns(self, unique_columns, raise_nomatch=True):
        """Return key from self.keys with matching unique columns.

        unique_columns: iterable of column instances or column names
        raise_nomatch: for True, raise KeyError on non-match, else return None
        """
        cset = { self._own_column(c) for c in unique_columns }
        for key in self.keys:
            if cset == { c for c in key.unique_columns }:
                return key
        if raise_nomatch:
            raise KeyError(cset)

    def fkeys_by_columns(self, from_columns, partial=False, raise_nomatch=True):
        """Iterable of fkeys from self.foreign_keys with matching columns.

        from_columns: iterable of referencing column instances or column names
        partial: include fkeys which cover a superset of from_columns
        raise_nomatch: for True, raise KeyError on empty iterable
        """
        cset = { self._own_column(c) for c in from_columns }
        if not cset:
            raise ValueError('from_columns must be non-empty')
        to_table = None
        for fkey in self.foreign_keys:
            fkey_cset = set(fkey.foreign_key_columns)
            if cset == fkey_cset or partial and cset.issubset(fkey_cset):
                raise_nomatch = False
                yield fkey
        if raise_nomatch:
            raise KeyError(cset)

    def fkey_by_column_map(self, from_to_map, raise_nomatch=True):
        """Return fkey from self.foreign_keys with matching {referencing: referenced} column mapping.

        from_to_map: dict-like mapping with items() method yielding (from_col, to_col) pairs
        raise_nomatch: for True, raise KeyError on non-match, else return None
        """
        colmap = {
            self._own_column(from_col): to_col
            for from_col, to_col in from_to_map.items()
        }
        if not colmap:
            raise ValueError('column mapping must be non-empty')
        to_table = None
        for c in colmap.values():
            if to_table is None:
                to_table = c.table
            elif to_table is not c.table:
                raise ValueError('to-columns must all be part of same table')
        for fkey in self.foreign_keys:
            if colmap == fkey.column_map:
                return fkey
        if raise_nomatch:
            raise KeyError(from_to_map)

    def is_association(self, min_arity=2, max_arity=2, unqualified=True, pure=True, no_overlap=True):
        """Return (truthy) integer arity if self is a matching association, else False.

        min_arity: minimum number of associated fkeys (default 2)
        max_arity: maximum number of associated fkeys (default 2) or None
        unqualified: reject qualified associations when True (default True)
        pure: reject impure assocations when True (default True)
        no_overlap: reject overlapping associations when True (default True)

        The default behavior with no arguments is to test for pure,
        unqualified, non-overlapping, binary assocations.

        An association is comprised of several foreign keys which are
        covered by a non-nullable composite row key. This allows
        specific combinations of foreign keys to appear at most once.

        The arity of an association is the number of foreign keys
        being associated. A typical binary association has arity=2.

        An unqualified association contains *only* the foreign key
        material in its row key. Conversely, a qualified association
        mixes in other material which means that a specific
        combination of foreign keys may repeat with different
        qualifiers.

        A pure association contains *only* row key
        material. Conversely, an impure association includes
        additional metadata columns not covered by the row key. Unlike
        qualifiers, impure metadata merely decorates an association
        without augmenting its identifying characteristics.

        A non-overlapping association does not share any columns
        between multiple foreign keys. This means that all
        combinations of foreign keys are possible. Conversely, an
        overlapping association shares some columns between multiple
        foreign keys, potentially limiting the combinations which can
        be represented in an association row.

        These tests ignore the five ERMrest system columns and any
        corresponding constraints.

        """
        if min_arity < 2:
            raise ValueError('An assocation cannot have arity < 2')
        if max_arity is not None and max_arity < min_arity:
            raise ValueError('max_arity cannot be less than min_arity')

        # TODO: revisit whether there are any other cases we might
        # care about where system columns are involved?
        non_sys_cols = {
            col
            for col in self.column_definitions
            if col.name not in {'RID', 'RCT', 'RMT', 'RCB', 'RMB'}
        }
        non_sys_key_colsets = {
            frozenset(key.unique_columns)
            for key in self.keys
            if set(key.unique_columns).issubset(non_sys_cols)
            and len(key.unique_columns) > 1
        }

        if not non_sys_key_colsets:
            # reject: not association
            return False

        # choose longest compound key (arbitrary choice with ties!)
        row_key = sorted(non_sys_key_colsets, key=lambda s: len(s), reverse=True)[0]
        covered_fkeys = {
            fkey
            for fkey in self.foreign_keys
            if set(fkey.foreign_key_columns).issubset(row_key)
        }
        covered_fkey_cols = set()

        if len(covered_fkeys) < min_arity:
            # reject: not enough fkeys in association
            return False
        elif max_arity is not None and len(covered_fkeys) > max_arity:
            # reject: too many fkeys in association
            return False

        for fkey in covered_fkeys:
            fkcols = set(fkey.foreign_key_columns)
            if no_overlap and fkcols.intersection(covered_fkey_cols):
                # reject: overlapping fkeys in association
                return False
            covered_fkey_cols.update(fkcols)

        if unqualified and row_key.difference(covered_fkey_cols):
            # reject: qualified association
            return False

        if pure and non_sys_cols.difference(row_key):
            # reject: impure association
            return False

        # return (truthy) arity
        return len(covered_fkeys)

    @presence_annotation(tag.immutable)
    def immutable(self): pass

    @presence_annotation(tag.generated)
    def generated(self): pass

    @object_annotation(tag.display)
    def display(self): pass

    @object_annotation(tag.table_alternatives)
    def alternatives(self): pass

    @object_annotation(tag.table_display)
    def table_display(self): pass

    @object_annotation(tag.visible_columns)
    def visible_columns(self): pass

    @object_annotation(tag.visible_foreign_keys)
    def visible_foreign_keys(self): pass

class Column (object):
    """Named column.
    """
    def __init__(self, table, column_doc):
        self.table = table
        self.name = column_doc['name']
        self.acls = AttrDict(column_doc.get('acls', {}))
        self.acl_bindings = AttrDict(column_doc.get('acl_bindings', {}))
        self.annotations = dict(column_doc.get('annotations', {}))
        self.comment = column_doc.get('comment')
        self.type = make_type(column_doc['type'])
        self.nullok = bool(column_doc.get('nullok', True))
        self.default = column_doc.get('default')
        self.comment = column_doc.get('comment')

    @property
    def catalog(self):
        return self.table.schema.model.catalog

    @property
    def uri_path(self):
        """URI to this model resource."""
        return "%s/column/%s" % (self.table.uri_path, urlquote(self.name))

    def prejson_colref(self):
        return {
            "schema_name": self.table.schema.name,
            "table_name": self.table.name,
            "column_name": self.name,
        }

    def prejson(self, prune=True):
        """Produce a representation of configuration as generic Python data structures"""
        return {
            "name": self.name,
            "acls": self.acls,
            "acl_bindings": self.acl_bindings,
            "annotations": self.annotations,
            "comment": self.comment,
            "type": self.type.prejson(prune),
            "nullok": self.nullok,
            "default": self.default,
        }

    @classmethod
    def define(cls, cname, ctype, nullok=True, default=None, comment=None, acls={}, acl_bindings={}, annotations={}):
        """Build a column definition."""
        if not isinstance(ctype, Type):
            raise TypeError('Ctype %s should be an instance of Type.' % ctype)
        if not isinstance(nullok, bool):
            raise TypeError('Nullok %s should be an instance of bool.' % nullok)
        return {
            'name': cname,
            'type': ctype.prejson(),
            'nullok': nullok,
            'default': default,
            'comment': comment,
            'acls': acls,
            'acl_bindings': acl_bindings,
            'annotations': annotations,
        }

    def clear(self, clear_comment=False):
        """Clear all configuration in column

        NOTE: as a backwards-compatible heuristic, comments are
        retained by default so that a typical configuration-management
        client does not strip useful documentation from existing models.
        """
        self.acls.clear()
        self.acl_bindings.clear()
        self.annotations.clear()
        if clear_comment:
            self.comment = None

    def apply(self, existing=None):
        """Apply configuration to corresponding column in catalog unless existing already matches.

        :param existing: An instance comparable to self, or None to apply configuration unconditionally.

        The state of self.comment, self.annotations, self.acls, and
        self.acl_bindings will be applied to the server unless they
        match their corresponding state in existing.
        """
        changes = {}
        if existing is None or not equivalent(self.comment, existing.comment):
            changes['comment'] = self.comment
        if existing is None or not equivalent(self.annotations, existing.annotations):
            changes['annotations'] = self.annotations
        if existing is None or not equivalent(self.acls, existing.acls):
            changes['acls'] = self.acls
        if existing is None or not equivalent(self.acl_bindings, existing.acl_bindings):
            changes['acl_bindings'] = self.acl_bindings
        if changes:
            # use alter method to reduce number of web requests
            self.alter(**changes)

    def alter(
            self,
            name=nochange,
            type=nochange,
            nullok=nochange,
            default=nochange,
            comment=nochange,
            acls=nochange,
            acl_bindings=nochange,
            annotations=nochange
    ):
        """Alter existing schema definition.

        :param name: Replacement column name (default nochange)
        :param type: Replacement Type instance (default nochange)
        :param nullok: Replacement nullok value (default nochange)
        :param default: Replacement default value (default nochange)
        :param comment: Replacement comment (default nochange)
        :param acls: Replacement ACL configuration (default nochange)
        :param acl_bindings: Replacement ACL bindings (default nochange)
        :param annotations: Replacement annotations (default nochange)

        Returns self (to allow for optional chained access).

        """
        if type is not nochange:
            if not isinstance(type, Type):
                raise TypeError('Parameter "type" %s should be an instance of Type.' % (type,))
            type = type.prejson()

        changes = strip_nochange({
            'name': name,
            'type': type,
            'nullok': nullok,
            'default': default,
            'comment': comment,
            'acls': acls,
            'acl_bindings': acl_bindings,
            'annotations': annotations,
        })

        r = self.catalog.put(self.uri_path, json=changes)
        r.raise_for_status()
        changed = r.json() # use changed vs changes to get server-digested values

        if 'name' in changes:
            del self.table.column_definitions.elements[self.name]
            self.name = changed['name']
            self.table.column_definitions.elements[self.name] = self

        if 'type' in changes:
            self.type = make_type(changed['type'])

        if 'nullok' in changes:
            self.nullok = changed['nullok']

        if 'default' in changes:
            self.default = changed['default']

        if 'comment' in changes:
            self.comment = changed['comment']

        if 'acls' in changes:
            self.acls.clear()
            self.acls.update(changed['acls'])

        if 'acls_bindings' in changes:
            self.acl_bindings.clear()
            self.acl_bindings.update(changed['acls'])

        if 'annotations' in changes:
            self.annotations.clear()
            self.annotations.update(changed['annotations'])

        return self

    def prejson(self, prune=True):
        d = super(Column, self).prejson(prune)
        d.update({
            'type': self.type.prejson(prune),
            'nullok': self.nullok,
            'default': self.default,
            'comment': self.comment,
        })
        return d
        
    def drop(self):
        """Remove this column from the remote database.
        """
        if self.name not in self.table.column_definitions.elements:
            raise ValueError('Column %s does not appear to belong to table %s.' % (self, self.table))
        self.catalog.delete(self.uri_path).raise_for_status()
        del self.table.column_definitions[self.name]

    @presence_annotation(tag.immutable)
    def immutable(self): pass

    @presence_annotation(tag.generated)
    def generated(self): pass

    @object_annotation(tag.display)
    def display(self): pass

    @object_annotation(tag.asset)
    def asset(self): pass

    @object_annotation(tag.column_display)
    def column_display(self): pass

def _constraint_name_parts(constraint, doc):
    # modern systems should have 0 or 1 names here
    names = doc.get('names', [])[0:1]
    if not names:
        raise ValueError('Unexpected constraint without any name.')
    if names[0][0] == '':
        constraint_schema = None
    elif names[0][0] == constraint.table.schema.name:
        constraint_schema = constraint.table.schema
    else:
        raise ValueError('Unexpected schema name in constraint %s' % (names[0],))
    constraint_name = names[0][1]
    return (constraint_schema, constraint_name)

class Key (object):
    """Named key.
    """
    def __init__(self, table, key_doc):
        self.table = table
        self.annotations = dict(key_doc.get('annotations', {}))
        self.comment = key_doc.get('comment')
        try:
            self.constraint_schema, self.constraint_name = _constraint_name_parts(self, key_doc)
        except ValueError:
            self.constraint_schema, self.constraint_name = None, hash(self)
        self.unique_columns = [
            table.column_definitions[cname]
            for cname in key_doc['unique_columns']
        ]

    @property
    def catalog(self):
        return self.table.schema.model.catalog

    @property
    def uri_path(self):
        """URI to this model resource."""
        return '%s/key/%s' % (
            self.table.uri_path,
            ','.join([ urlquote(c.name) for c in self.unique_columns ])
        )

    @property
    def name(self):
        """Constraint name (schemaobj, name_str) used in API dictionaries."""
        return (self.constraint_schema, self.constraint_name)

    def name_in_model(self, model):
        """Constraint name (schemaobj, name_str) used in API dictionaries fetching schema from model.

        While self.name works as a key within the same model tree,
        self.name_in_model(dstmodel) works in dstmodel tree by finding
        the equivalent schemaobj in that model via schema name lookup.

        """
        return (
            model.schemas[self.constraint_schema.name] if self.constraint_schema else None,
            self.constraint_name
        )

    @property
    def names(self):
        """Constraint names field as seen in JSON document."""
        return [ [self.constraint_schema.name if self.constraint_schema else '', self.constraint_name] ]

    def prejson(self, prune=True):
        """Produce a representation of configuration as generic Python data structures"""
        return {
            'annotations': self.annotations,
            'comment': self.comment,
            'unique_columns': [
                c.name
                for c in self.unique_columns
            ],
            'names': self.names,
        }

    @classmethod
    def define(cls, colnames, constraint_names=[], comment=None, annotations={}):
        """Build a key definition."""
        if not isinstance(colnames, list):
            raise TypeError('Colnames should be a list.')
        return {
            'unique_columns': list(colnames),
            'names': constraint_names,
            'comment': comment,
            'annotations': annotations,
        }

    def clear(self, clear_comment=False):
        """Clear all configuration in key

        NOTE: as a backwards-compatible heuristic, comments are
        retained by default so that a typical configuration-management
        client does not strip useful documentation from existing models.
        """
        self.annotations.clear()
        if clear_comment:
            self.comment = None

    def apply(self, existing=None):
        """Apply configuration to corresponding table in catalog unless existing already matches.

        :param existing: An instance comparable to self, or None to apply configuration unconditionally.

        The state of self.comment and self.annotations will be applied
        to the server unless they match their corresponding state in
        existing.
        """
        changes = {}
        if existing is None or not equivalent(self.comment, existing.comment):
            changes['comment'] = self.comment
        if existing is None or not equivalent(self.annotations, existing.annotations):
            changes['annotations'] = self.annotations
        if changes:
            # use alter method to reduce number of web requests
            self.alter(**changes)

    def alter(
            self,
            constraint_name=nochange,
            comment=nochange,
            annotations=nochange
    ):
        """Alter existing schema definition.

        :param constraint_name: Unqualified constraint name string
        :param comment: Replacement comment (default nochange)
        :param annotations: Replacement annotations (default nochange)

        Returns self (to allow for optional chained access).

        """
        changes = strip_nochange({
            'comment': comment,
            'annotations': annotations,
        })
        if constraint_name is not nochange:
            changes['names'] = [[
                self.constraint_schema.name if self.constraint_schema else '',
                constraint_name
            ]]

        r = self.catalog.put(self.uri_path, json=changes)
        r.raise_for_status()
        changed = r.json() # use changed vs changes to get server-digested values

        if 'names' in changes:
            self.constraint_name = changed['names'][0][1]

        if 'comment' in changes:
            self.comment = changed['comment']

        if 'annotations' in changes:
            self.annotations.clear()
            self.annotations.update(changed['annotations'])

        return self

    def drop(self):
        """Remove this key from the remote database.
        """
        if self.name not in self.table.keys.elements:
            raise ValueError('Key %s does not appear to belong to table %s.' % (self, self.table))
<<<<<<< HEAD
        self.catalog.delete(self.uri_path).raise_for_status()
        del self.table.keys[self.names[0]]
=======
        self.catalog.delete(self.update_uri_path).raise_for_status()
        del self.table.keys[self.name]
>>>>>>> ff90948b

class ForeignKey (object):
    """Named foreign key.
    """
    def __init__(self, table, fkey_doc):
        self.table = table
        self.pk_table = None
        self.acls = AttrDict(fkey_doc.get('acls', {}))
        self.acl_bindings = AttrDict(fkey_doc.get('acl_bindings', {}))
        self.annotations = dict(fkey_doc.get('annotations', {}))
        self.comment = fkey_doc.get('comment')
        self.on_delete = fkey_doc.get('on_delete')
        self.on_update = fkey_doc.get('on_update')
        try:
            self.constraint_schema, self.constraint_name = _constraint_name_parts(self, fkey_doc)
        except ValueError:
            self.constraint_schema, self.constraint_name = None, hash(self)
        if self.constraint_schema:
            self.constraint_schema._fkeys[self.constraint_name] = self
        else:
            self.table.schema.model._pseudo_fkeys[self.constraint_name] = self
        self.foreign_key_columns = [
            table.column_definitions[coldoc['column_name']]
            for coldoc in fkey_doc['foreign_key_columns']
        ]
        self._referenced_columns_doc = fkey_doc['referenced_columns']
        self.referenced_columns = None

    def digest_referenced_columns(self, model):
        """Finish construction deferred until model is known with all tables."""
        if self.referenced_columns is None:
            pk_sname = self._referenced_columns_doc[0]['schema_name']
            pk_tname = self._referenced_columns_doc[0]['table_name']
            self.pk_table = model.schemas[pk_sname].tables[pk_tname]
            self.referenced_columns = [
                self.pk_table.column_definitions[coldoc['column_name']]
                for coldoc in self._referenced_columns_doc
            ]
            self._referenced_columns_doc = None
            self.pk_table.referenced_by.append(self)

    @property
    def catalog(self):
        return self.table.schema.model.catalog

    @property
    def uri_path(self):
        """URI to this model resource."""
        return '%s/foreignkey/%s/reference/%s:%s/%s' % (
            self.table.uri_path,
            ','.join([ urlquote(c.name) for c in self.foreign_key_columns ]),
            urlquote(self.pk_table.schema.name),
            urlquote(self.pk_table.name),
            ','.join([ urlquote(c.name) for c in self.referenced_columns ]),
        )

    @property
    def name(self):
        """Constraint name (schemaobj, name_str) used in API dictionaries."""
        return (self.constraint_schema, self.constraint_name)

    def name_in_model(self, model):
        """Constraint name (schemaobj, name_str) used in API dictionaries fetching schema from model.

        While self.name works as a key within the same model tree,
        self.name_in_model(dstmodel) works in dstmodel tree by finding
        the equivalent schemaobj in that model via schema name lookup.

        """
        return (
            model.schemas[self.constraint_schema.name] if self.constraint_schema else None,
            self.constraint_name
        )

    @property
    def names(self):
        """Constraint names field as seen in JSON document."""
        return [ [self.constraint_schema.name if self.constraint_schema else '', self.constraint_name] ]

    @property
    def column_map(self):
        return {
            fk_col: pk_col
            for fk_col, pk_col in zip(self.foreign_key_columns, self.referenced_columns)
        }

    def prejson(self, prune=True):
        """Produce a representation of configuration as generic Python data structures"""
        return {
            'acls': self.acls,
            'acl_bindings': self.acl_bindings,
            'annotations': self.annotations,
            'comment': self.comment,
            'foreign_key_columns': [
                c.prejson_colref()
                for c in self.foreign_key_columns
            ],
            'referenced_columns': [
                c.prejson_colref()
                for c in self.referenced_columns
            ],
            'names': self.names,
            'on_delete': self.on_delete,
            'on_update': self.on_update,
        }

    @classmethod
    def define(cls, fk_colnames, pk_sname, pk_tname, pk_colnames, on_update='NO ACTION', on_delete='NO ACTION', constraint_names=[], comment=None, acls={}, acl_bindings={}, annotations={}):
        if len(fk_colnames) != len(pk_colnames):
            raise ValueError('The fk_colnames and pk_colnames lists must have the same length.')
        return {
            'foreign_key_columns': [
                {
                    'column_name': fk_colname
                }
                for fk_colname in fk_colnames
            ],
            'referenced_columns': [
                {
                    'schema_name': pk_sname,
                    'table_name': pk_tname,
                    'column_name': pk_colname,
                }
                for pk_colname in pk_colnames
            ],
            'on_update': on_update,
            'on_delete': on_delete,
            'names': constraint_names,
            'comment': comment,
            'acls': acls,
            'acl_bindings': acl_bindings,
            'annotations': annotations,
        }

    def clear(self, clear_comment=False):
        """Clear all configuration in foreign key

        NOTE: as a backwards-compatible heuristic, comments are
        retained by default so that a typical configuration-management
        client does not strip useful documentation from existing models.
        """
        self.acls.clear()
        self.acl_bindings.clear()
        self.annotations.clear()
        if clear_comment:
            self.comment = None

    def apply(self, existing=None):
        """Apply configuration to corresponding table in catalog unless existing already matches.

        :param existing: An instance comparable to self, or None to apply configuration unconditionally.

        The state of self.comment, self.annotations, self.acls, and
        self.acl_bindings will be applied to the server unless they
        match their corresponding state in existing.
        """
        changes = {}
        if existing is None or not equivalent(self.comment, existing.comment):
            changes['comment'] = self.comment
        if existing is None or not equivalent(self.annotations, existing.annotations):
            changes['annotations'] = self.annotations
        if existing is None or not equivalent(self.acls, existing.acls):
            changes['acls'] = self.acls
        if existing is None or not equivalent(self.acl_bindings, existing.acl_bindings):
            changes['acl_bindings'] = self.acl_bindings
        if changes:
            # use alter method to reduce number of web requests
            self.alter(**changes)

    def alter(
            self,
            constraint_name=nochange,
            on_update=nochange,
            on_delete=nochange,
            comment=nochange,
            acls=nochange,
            acl_bindings=nochange,
            annotations=nochange
    ):
        """Alter existing schema definition.

        :param constraint_name: Replacement constraint name string
        :param on_update: Replacement on-update action string
        :param on_delete: Replacement on-delete action string
        :param comment: Replacement comment (default nochange)
        :param acls: Replacement ACL configuration (default nochange)
        :param acl_bindings: Replacement ACL bindings (default nochange)
        :param annotations: Replacement annotations (default nochange)

        Returns self (to allow for optional chained access).

        """
        changes = strip_nochange({
            'on_update': on_update,
            'on_delete': on_delete,
            'comment': comment,
            'acls': acls,
            'acl_bindings': acl_bindings,
            'annotations': annotations,
        })
        if constraint_name is not nochange:
            changes['names'] = [[
                self.constraint_schema.name if self.constraint_schema else '',
                constraint_name
            ]]

        r = self.catalog.put(self.uri_path, json=changes)
        r.raise_for_status()
        changed = r.json() # use changed vs changes to get server-digested values

        if 'names' in changes:
            if self.constraint_schema:
                del self.constraint_schema._fkeys[self.constraint_name]
            else:
                del self.table.schema.model._pseudo_fkeys[self.constraint_name]
            self.constraint_name = changed['names'][0][1]
            if self.constraint_schema:
                self.constraint_schema._fkeys[self.constraint_name] = self
            else:
                self.table.schema.model._pseudo_fkeys[self.constraint_name] = self

        if 'on_update' in changes:
            self.on_update = changed['on_update']

        if 'on_delete' in changes:
            self.on_delete = changed['on_delete']

        if 'comment' in changes:
            self.comment = changed['comment']

        if 'annotations' in changes:
            self.annotations.clear()
            self.annotations.update(changed['annotations'])

        if 'acls' in changes:
            self.acls.clear()
            self.acls.update(changed['acls'])

        if 'acls_bindings' in changes:
            self.acl_bindings.clear()
            self.acl_bindings.update(changed['acls'])

        return self

    def drop(self):
        """Remove this foreign key from the remote database.
        """
        if self.name not in self.table.foreign_keys.elements:
            raise ValueError('Foreign key %s does not appear to belong to table %s.' % (self, self.table))
        self.catalog.delete(self.uri_path).raise_for_status()
        del self.table.foreign_keys[self.name]
        del self.pk_table.referenced_by[self.name]

    @object_annotation(tag.foreign_key)
    def foreign_key(self): pass

def make_type(type_doc):
    """Create instance of Type, DomainType, or ArrayType as appropriate for type_doc."""
    if type_doc.get('is_domain', False):
        return DomainType(type_doc)
    elif type_doc.get('is_array', False):
        return ArrayType(type_doc)
    else:
        return Type(type_doc)

class Type (object):
    """Named type.
    """
    def __init__(self, type_doc):
        self.typename = type_doc['typename']
        self.is_domain = False
        self.is_array = False

    def prejson(self, prune=True):
        d = {
            'typename': self.typename,
        }
        return d

class DomainType (Type):
    """Named domain type.
    """
    def __init__(self, type_doc):
        super(DomainType, self).__init__(type_doc)
        self.is_domain = True
        self.base_type = make_type(type_doc['base_type'])
        
    def prejson(self, prune=True):
        d = super(DomainType, self).prejson(prune)
        d.update({
            'is_domain': True,
            'base_type': self.base_type.prejson(prune)
        })
        return d

class ArrayType (Type):
    """Named domain type.
    """
    def __init__(self, type_doc):
        super(ArrayType, self).__init__(type_doc)
        is_array = True
        self.base_type = make_type(type_doc['base_type'])

    def prejson(self, prune=True):
        d = super(ArrayType, self).prejson(prune)
        d.update({
            'is_array': True,
            'base_type': self.base_type.prejson(prune)
        })
        return d

builtin_types = AttrDict(
    # first define standard scalar types
    {
        typename: Type({'typename': typename})
        for typename in {
                'date',
                'float4', 'float8',
                'json', 'jsonb',
                'int2', 'int4', 'int8',
                'text',
                'timestamptz', 'timestamp',
                'boolean'
        }
    }
)
builtin_types.update(
    # define some typical array types
    {
        '%s[]' % typename: ArrayType({
            'typename': '%s[]' % typename,
            'is_array': True,
            'base_type': typedoc.prejson()
        })
        for typename, typedoc in builtin_types.items()
    }
)
builtin_types.update(
    # define standard domain types
    {
        domain: DomainType({
            'typename': domain,
            'is_domain': True,
            'base_type': builtin_types[basetypename].prejson(),
        })
        for domain, basetypename in {
                'ermrest_rid': 'text',
                'ermrest_rcb': 'text',
                'ermrest_rmb': 'text',
                'ermrest_rct': 'timestamptz',
                'ermrest_rmt': 'timestamptz',
                'markdown': 'text',
                'ermrest_curie': 'text',
                'ermrest_uri': 'text',
        }.items()
    }
)
builtin_types.update(
    # define standard serial types which don't have array types
    {
        typename: Type({'typename': typename})
        for typename in [ 'serial2', 'serial4', 'serial8' ]
    }
)<|MERGE_RESOLUTION|>--- conflicted
+++ resolved
@@ -492,7 +492,7 @@
     def append(self, e):
         """Append element to list and record its key."""
         if e.name in self.elements:
-            raise ValueError('Element name %s already exists.' % e.name)
+            raise ValueError('Element name %s already exists.' % (e.name,))
         list.append(self, e)
         self.elements[e.name] = e
 
@@ -520,6 +520,11 @@
             for fkdoc in table_doc.get('foreign_keys', [])
         ])
         self.referenced_by = KeyedList([])
+
+    @property
+    def columns(self):
+        """Sugared access to self.column_definitions"""
+        return self.column_definitions
 
     @property
     def catalog(self):
@@ -936,7 +941,7 @@
             raise ValueError('column %s object is not from this table object' % (column,))
         elif column in self.column_definitions.elements:
             return self.column_definitions[column]
-        raise ValueError('value %s does not name a defined column in this table' % (c,))
+        raise ValueError('value %s does not name a defined column in this table' % (column,))
 
     def _create_table_part(self, subapi, registerfunc, constructor, doc):
         r = self.catalog.post(
@@ -1407,11 +1412,16 @@
         try:
             self.constraint_schema, self.constraint_name = _constraint_name_parts(self, key_doc)
         except ValueError:
-            self.constraint_schema, self.constraint_name = None, hash(self)
-        self.unique_columns = [
+            self.constraint_schema, self.constraint_name = None, str(hash(self))
+        self.unique_columns = KeyedList([
             table.column_definitions[cname]
             for cname in key_doc['unique_columns']
-        ]
+        ])
+
+    @property
+    def columns(self):
+        """Sugared access to self.unique_columns"""
+        return self.unique_columns
 
     @property
     def catalog(self):
@@ -1547,13 +1557,8 @@
         """
         if self.name not in self.table.keys.elements:
             raise ValueError('Key %s does not appear to belong to table %s.' % (self, self.table))
-<<<<<<< HEAD
-        self.catalog.delete(self.uri_path).raise_for_status()
-        del self.table.keys[self.names[0]]
-=======
         self.catalog.delete(self.update_uri_path).raise_for_status()
         del self.table.keys[self.name]
->>>>>>> ff90948b
 
 class ForeignKey (object):
     """Named foreign key.
@@ -1570,15 +1575,15 @@
         try:
             self.constraint_schema, self.constraint_name = _constraint_name_parts(self, fkey_doc)
         except ValueError:
-            self.constraint_schema, self.constraint_name = None, hash(self)
+            self.constraint_schema, self.constraint_name = None, str(hash(self))
         if self.constraint_schema:
             self.constraint_schema._fkeys[self.constraint_name] = self
         else:
             self.table.schema.model._pseudo_fkeys[self.constraint_name] = self
-        self.foreign_key_columns = [
+        self.foreign_key_columns = KeyedList([
             table.column_definitions[coldoc['column_name']]
             for coldoc in fkey_doc['foreign_key_columns']
-        ]
+        ])
         self._referenced_columns_doc = fkey_doc['referenced_columns']
         self.referenced_columns = None
 
@@ -1588,12 +1593,25 @@
             pk_sname = self._referenced_columns_doc[0]['schema_name']
             pk_tname = self._referenced_columns_doc[0]['table_name']
             self.pk_table = model.schemas[pk_sname].tables[pk_tname]
-            self.referenced_columns = [
+            self.referenced_columns = KeyedList([
                 self.pk_table.column_definitions[coldoc['column_name']]
                 for coldoc in self._referenced_columns_doc
-            ]
+            ])
             self._referenced_columns_doc = None
             self.pk_table.referenced_by.append(self)
+
+    @property
+    def column_map(self):
+        """Mapping of foreign_key_columns elements to referenced_columns elements."""
+        return {
+            fk_col: pk_col
+            for fk_col, pk_col in zip(self.foreign_key_columns, self.referenced_columns)
+        }
+
+    @property
+    def columns(self):
+        """Sugared access to self.column_definitions"""
+        return self.foreign_key_columns
 
     @property
     def catalog(self):
