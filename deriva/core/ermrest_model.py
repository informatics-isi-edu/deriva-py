--- conflicted
+++ resolved
@@ -2403,7 +2403,11 @@
         self.catalog.delete(self.uri_path).raise_for_status()
         del self.table.column_definitions[self.name]
 
-<<<<<<< HEAD
+        if update_mappings:
+            mmo.prune(self.table.schema.model, [self.table.schema.name, self.table.name, self.name])
+            if update_mappings == UpdateMappings.immediate:
+                self.table.schema.model.apply()
+
     def sqlite3_ddl(self) -> str:
         """Return SQLite3 column definition DDL fragment for this column."""
         parts = [
@@ -2413,12 +2417,6 @@
         if not self.nullok:
             parts.append('NOT NULL')
         return ' '.join(parts)
-=======
-        if update_mappings:
-            mmo.prune(self.table.schema.model, [self.table.schema.name, self.table.name, self.name])
-            if update_mappings == UpdateMappings.immediate:
-                self.table.schema.model.apply()
->>>>>>> bc7c6d86
 
     @presence_annotation(tag.immutable)
     def immutable(self): pass
@@ -2671,17 +2669,15 @@
         self.catalog.delete(self.uri_path).raise_for_status()
         del self.table.keys[self.name]
 
-<<<<<<< HEAD
+        if update_mappings:
+            mmo.prune(self.table.schema.model, [self.constraint_schema.name, self.constraint_name])
+            if update_mappings == UpdateMappings.immediate:
+                self.table.schema.model.apply()
+
     def sqlite3_ddl(self) -> str:
         """Return SQLite3 unique constraint DDL fragment for this key."""
         parts = [ sql_identifier(col.name) for col in self.unique_columns ]
         return 'UNIQUE (%s)' % (', '.join(parts),)
-=======
-        if update_mappings:
-            mmo.prune(self.table.schema.model, [self.constraint_schema.name, self.constraint_name])
-            if update_mappings == UpdateMappings.immediate:
-                self.table.schema.model.apply()
->>>>>>> bc7c6d86
 
 class ForeignKey (object):
     """Named foreign key.
