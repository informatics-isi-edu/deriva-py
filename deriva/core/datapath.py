"""Definitions and implementations for data-path expressions to query and manipulate (insert, update, delete)."""

from . import urlquote
import copy
from datetime import date
import itertools
import logging
import time
import re
from requests import HTTPError
import warnings
from . import DEFAULT_HEADERS, ermrest_model as _erm

__all__ = ['DataPathException', 'Min', 'Max', 'Sum', 'Avg', 'Cnt', 'CntD', 'Array', 'ArrayD', 'Bin']

logger = logging.getLogger(__name__)
"""Logger for this module"""

_system_defaults = {'RID', 'RCT', 'RCB', 'RMT', 'RMB'}
"""Set of system default column names"""


def deprecated(f):
    """A simple 'deprecated' function decorator."""
    def wrapper(*args, **kwargs):
        warnings.warn("'%s' has been deprecated" % f.__name__, DeprecationWarning, stacklevel=2)
        return f(*args, **kwargs)
    return wrapper


def from_catalog(catalog):
    """Wraps an ErmrestCatalog object for use in datapath expressions.

    :param catalog: an ErmrestCatalog object
    :return: a datapath._CatalogWrapper object
    """
    return _CatalogWrapper(catalog)


def _isidentifier(a):
    """Tests if string is a valid python identifier.

    This function is intended for internal usage within this module.

    :param a: a string
    """
    if hasattr(a, 'isidentifier'):
        return a.isidentifier()
    else:
        return re.match("[_A-Za-z][_a-zA-Z0-9]*$", a) is not None


def _identifier_for_name(name, *reserveds):
    """Makes an identifier from a given name and disambiguates if it is reserved.

    1. replace invalid identifier characters with '_'
    2. prepend with '_' if first character is a digit
    3. append a disambiguating positive integer if it is reserved

    :param name: a string of any format
    :param *reserveds: iterable collections of reserved strings
    :return: a valid identifier string for the given name
    """
    assert len(name) > 0, 'empty strings are not allowed'

    # replace invalid characters with '_'s
    identifier = re.sub("[^_a-zA-Z0-9]", "_", name)

    # prepend with '_' is it starts with a digit
    if identifier[0].isdigit():
        identifier = '_' + identifier

    # append a disambiguating positive integer if it is reserved
    disambiguator = 1
    ambiguous = identifier
    while any(identifier in reserved for reserved in reserveds):
        identifier = ambiguous + str(disambiguator)
        disambiguator += 1

    return identifier


def _make_identifier_to_name_mapping(names, reserved):
    """Makes a dictionary of (valid) identifiers to (original) names.

    Try to favor the names that require the least modification:
    1. add all names that are valid identifiers and do not conflict with reserved names
    2. add all names that are valid identifiers but do conflict with reserved names by appending a disambiguator
    3. add an unambiguous identifier made from the name, when the name is not already a valid identifier

    :param names: iterable collection of strings
    :param reserved: iterable collection of reserved identifiers
    :return: a dictionary to map from identifier to name
    """
    reserved = set(reserved)
    assert all(_isidentifier(r) for r in reserved), 'all reserved names must be valid identifiers'

    mappings = {  # first, add all non-offending names
        name: name
        for name in names if _isidentifier(name) and name not in reserved
    }
    mappings.update({  # second, add all names that conflict with reserved strings
        name + '1': name
        for name in names if name in reserved and name + '1' not in mappings
    })
    invalid_names = set(names) - mappings.keys()

    # third, convert and disambiguate remaining names
    for name in invalid_names:
        mappings[_identifier_for_name(name, mappings.keys(), reserved)] = name

    return mappings


def _http_error_message(e):
    """Returns a formatted error message from the raw HTTPError.
    """
    return '\n'.join(e.response.text.splitlines()[1:]) + '\n' + str(e)


class DataPathException (Exception):
    """Exception in a datapath expression.
    """
    def __init__(self, message, reason=None):
        super(DataPathException, self).__init__(message, reason)
        self.message = message
        self.reason = reason

    def __str__(self):
        return self.message


class _CatalogWrapper (object):
    """Wraps a Catalog for datapath expressions.
    """
    def __init__(self, catalog):
        """Creates the _CatalogWrapper.

        :param catalog: ErmrestCatalog object
        """
        super(_CatalogWrapper, self).__init__()
        self._wrapped_catalog = catalog
        self._wrapped_model = catalog.getCatalogModel()
        self.schemas = {
            k: _SchemaWrapper(self, v)
            for k, v in self._wrapped_model.schemas.items()
        }
        self._identifiers = _make_identifier_to_name_mapping(
            self.schemas.keys(),
            super(_CatalogWrapper, self).__dir__())

    def __dir__(self):
        return itertools.chain(
            super(_CatalogWrapper, self).__dir__(),
            self._identifiers.keys()
        )

    def __getattr__(self, a):
        if a in self._identifiers:
            return self.schemas[self._identifiers[a]]
        elif hasattr(super(_CatalogWrapper, self), a):
            return getattr(super(_CatalogWrapper, self), a)
        else:
            raise AttributeError("'%s' object for catalog '%s' has no attribute or schema '%s'" % (type(self).__name__, self._wrapped_catalog.catalog_id, a))

    @classmethod
    def compose(cls, *paths):
        """Compose path fragments into a path.

        The root of any path fragment must be found in the table instances of the currently composed path from left
        to right, _but_ it does not have to be the current context (last table instance) of the last left hand path.

        Paths must not have overlapping table instances with the currently composed path from left to right, except for
        each subsequent path's root table instance which _must_ be defined in one of the left hand paths.

        No input path in 'paths' will be mutated.

        :param paths: instances of `DataPath`
        :return: a new `DataPath` instance composed from the 'paths'
        """
        if not paths:
            raise ValueError("No input path(s) given")
        if not all(isinstance(path, DataPath) for path in paths):
            raise TypeError("Input 'paths' must be an instance of %s" % type(DataPath).__name__)
        base = copy.deepcopy(paths[0])
        for path in paths[1:]:
            base.merge(path)
        return base


class _SchemaWrapper (object):
    """Wraps a Schema for datapath expressions.
    """
    def __init__(self, catalog, schema):
        """Creates the _SchemaWrapper.

        :param catalog: the catalog wrapper to which this schema wrapper belongs
        :param schema: the wrapped schema object
        """
        super(_SchemaWrapper, self).__init__()
        self._catalog = catalog
        self._wrapped_schema = schema
        self._name = schema.name
        self.tables = {
            k: _TableWrapper(self, v)
            for k, v in schema.tables.items()
        }
        self._identifiers = _make_identifier_to_name_mapping(
            self.tables.keys(),
            super(_SchemaWrapper, self).__dir__())

    def __dir__(self):
        return itertools.chain(
            super(_SchemaWrapper, self).__dir__(),
            self._identifiers.keys()
        )

    def __getattr__(self, a):
        if a in self._identifiers:
            return self.tables[self._identifiers[a]]
        elif hasattr(super(_SchemaWrapper, self), a):
            return getattr(super(_SchemaWrapper, self), a)
        else:
            raise AttributeError("'%s' object for schema '%s' has no attribute or table '%s'" % (type(self).__name__, self._name, a))

    @deprecated
    def describe(self):
        """Provides a description of the model element.

        :return: a user-friendly string representation of the model element.
        """
        s = "_SchemaWrapper name: '%s'\nList of tables:\n" % self._name
        if len(self.tables) == 0:
            s += "none"
        else:
            s += "\n".join("  '%s'" % tname for tname in self.tables)
        return s

    @deprecated
    def _repr_html_(self):
        return self.describe()


class DataPath (object):
    """Represents a datapath expression.
    """
    def __init__(self, root):
        assert isinstance(root, _TableAlias)
        self._path_expression = _Root(root)
        self._root = root
        self._base_uri = root._schema._catalog._wrapped_catalog._server_uri
        self._table_instances = dict()  # map of alias_name => _TableAlias object
        self._context = None
        self._identifiers = {}
        self._bind_table_instance(root)

    def __dir__(self):
        return itertools.chain(
            super(DataPath, self).__dir__(),
            self._identifiers.keys()
        )

    def __getattr__(self, a):
        if a in self._identifiers:
            return self._table_instances[self._identifiers[a]]
        elif hasattr(super(DataPath, self), a):
            return getattr(super(DataPath, self), a)
        else:
            raise AttributeError("'%s' object has no attribute or table instance '%s'" % (type(self).__name__, a))

    def __deepcopy__(self, memodict={}):
        cp = DataPath(copy.deepcopy(self._root, memo=memodict))
        for alias in copy.deepcopy(self._table_instances, memo=memodict).values():
            if alias != cp._root:
                cp._bind_table_instance(alias)
        cp._context = cp._table_instances[self._context._name]
        cp._path_expression = copy.deepcopy(self._path_expression, memo=memodict)
        assert not cp._table_instances.keys() - set(cp._identifiers)
        assert cp._table_instances.keys() == self._table_instances.keys()
        assert cp._identifiers.keys() == self._identifiers.keys()
        assert cp._root._name in cp._table_instances
        assert cp._root == cp._table_instances[cp._root._name]
        assert cp._root != self._root
        assert cp._root._name == self._root._name
        assert cp._context != self._context
        assert cp._context._name == self._context._name
        assert str(cp._path_expression) == str(self._path_expression)
        assert cp._path_expression != self._path_expression
        return cp

    @property
    def table_instances(self):
        """Collection of the table instances in this datapath expression."""
        return self._table_instances

    @property
    def context(self):
        """Context (i.e., last bound table instance) of this datapath expression."""
        return self._context

    @context.setter
    def context(self, value):
        """Updates the context of this datapath expression (must be a table instance bound to this expression)."""
        if not isinstance(value, _TableAlias):
            raise TypeError('context must be a table alias object')
        if value._name not in self._table_instances:
            raise ValueError('table alias must be bound in this path')
        if self._context != value:
            self._path_expression = _ResetContext(self._path_expression, value)
            self._context = value

    @property
    def uri(self):
        """The current URI serialization of this datapath expression."""
        return self._base_uri + str(self._path_expression)

    def _contextualized_uri(self, context):
        """Returns a path uri for the specified context.

        :param context: a table instance that is bound to this path
        :return: string representation of the path uri
        """
        assert isinstance(context, _TableAlias)
        assert context._name in self._table_instances
        if self._context != context:
            return self._base_uri + str(_ResetContext(self._path_expression, context))
        else:
            return self.uri

    def _bind_table_instance(self, alias):
        """Binds a new table instance into this path.
        """
        assert isinstance(alias, _TableAlias)
        alias._bind(self)
        self._table_instances[alias._name] = self._context = alias
        self._identifiers[_identifier_for_name(alias._name, self._identifiers.keys(), super(DataPath, self).__dir__())] = alias._name

    def delete(self):
        """Deletes the entity set referenced by the data path.
        """
        try:
            path = str(self._path_expression)
            logger.debug("Deleting: {p}".format(p=path))
            self._root._schema._catalog._wrapped_catalog.delete(path)
        except HTTPError as e:
            logger.debug(e.response.text)
            if 400 <= e.response.status_code < 500:
                raise DataPathException(_http_error_message(e), e)
            else:
                raise e

    def filter(self, filter_expression):
        """Filters the path based on the specified formula.

        :param filter_expression: should be a valid _Predicate object
        :return: self
        """
        assert isinstance(filter_expression, _Predicate)
        self._path_expression = _Filter(self._path_expression, filter_expression)
        return self

    def link(self, right, on=None, join_type=''):
        """Links this path with another table.

        To link a table with an unambigious relationship where table A is related to table B via a single foreign key
        reference, the `on` clause is not.

        ```
        # let A and B be variables for tables from the catalog
        path = A.link(B)
        ```

        To link tables with more than one foreign key reference between them, use explicit `on` clause.

        ```
        # let A.c1 be a column that is a simple foreign key to B.c1 that is a simple key in B
        path = A.link(B, on=(A.c1 == B.c1))
        ```

        To link tables with foreign keys on composite keys, use a conjunction of 2 or more equality comparisons in the
        `on` clause.

        ```
        # let A.c1, A.c2 be columns that form a foreign key to B.c1, B.c2 that are a composite key in B
        path = A.link(B, on=((A.c1 == B.c1) & (A.c2 == B.c2)))
        ```

        Alternatively, use an `ermrest_model.ForeignKey` object to link the table to the path. Both "inbound" and
        "outbound" foreign keys are supported by the `link` method.

        ```
        # let fk be a foreign key object from table A to table B (or from table B to table A)
        path = A.link(B, on=fk)
        ```

        By default links use inner join semantics on the foreign key / key equality comparison. The `join_type`
        parameter can be used to specify `left`, `right`, or `full` outer join semantics.

        :param right: the right hand table of the link expression; if the table or alias name is in use, an incremental
        number will be used to disambiguate tables instances of the same original name.
        :param on: an equality comparison between key and foreign key columns, a conjunction of such comparisons, or a foreign key object
        :param join_type: the join type of this link which may be 'left', 'right', 'full' outer joins or '' for inner
        join link by default.
        :return: self
        """
        if not isinstance(right, _TableWrapper):
            raise TypeError("'right' must be a '_TableWrapper' instance")
        if on and not (
            isinstance(on, _ComparisonPredicate) or
            (isinstance(on, _ConjunctionPredicate) and on.is_valid_join_condition) or
            isinstance(on, _erm.ForeignKey)
        ):
            raise TypeError("'on' must be a comparison, conjuction of comparisons, or foreign key object")
        if join_type and on is None:
            raise ValueError("'on' must be specified for outer joins")
        if right._schema._catalog != self._root._schema._catalog:
            raise ValueError("'right' is from a different catalog. Cannot link across catalogs.")
        if isinstance(right, _TableAlias) and right._parent == self:
            raise ValueError("'right' is a table alias that has already been used.")
        else:
            # Generate an unused alias name for the table
            table_name = right._name
            alias_name = table_name
            counter = 1
            while alias_name in self._table_instances:
                counter += 1
                alias_name = table_name + str(counter)
            right = right.alias(alias_name)

        if on is None:
            # if 'on' not given, default to the 'right' table
            on = right
        elif isinstance(on, _erm.ForeignKey):
            catalog = self._root._schema._catalog
            fk = on
            # determine 'direction' -- inbound or outbound
            path_context_table = self.context._base_table._wrapped_table
            if (path_context_table.schema.name, path_context_table.name) == (fk.table.schema.name, fk.table.name):
                fkcols = zip(fk.foreign_key_columns, fk.referenced_columns)
            elif (path_context_table.schema.name, path_context_table.name) == (fk.pk_table.schema.name, fk.pk_table.name):
                fkcols = zip(fk.referenced_columns, fk.foreign_key_columns)
            else:
                raise ValueError('"%s" is not an inbound or outbound foreign key for the path\'s context, table "%s"' % (fk.constraint_name, path_context_table.name))

            # compose join condition
            on = None
            for lcol, rcol in fkcols:
                lcol = catalog.schemas[lcol.table.schema.name].tables[lcol.table.name].columns[lcol.name]
                rcol = catalog.schemas[rcol.table.schema.name].tables[rcol.table.name].columns[rcol.name]
                if on:
                    on = on & (lcol == rcol)
                else:
                    on = lcol == rcol

        # Extend path expression
        self._path_expression = _Link(self._path_expression, on, right, join_type)

        # Bind alias and this data path
        self._bind_table_instance(right)

        return self

    def entities(self):
        """Returns a results set of whole entities from this data path's current context.

        ```
        results1 = my_path.entities()
        ```

        :return: a result set of entities where each element is a whole entity per the table definition and policy.
        """
        return self._query()

    def aggregates(self, *functions):
        """Returns a results set of computed aggregates from this data path.

        By using the built-in subclasses of the `AggregateFunction` class, including `Min`, `Max`, `Sum`, `Avg`, `Cnt`,
        `CntD`, `Array`, and `ArrayD`, aggregates can be computed and fetched. These aggregates must be passed as named
        parameters since they require _alias names_.

        ```
        results1 = my_path.aggregates(Min(col1).alias('mincol1'), Array(col2).alias('arrcol2'))
        results2 = my_path.aggregates(Min(col1), Array(col2))  # Error! Aggregates must be aliased.
        results3 = my_path.aggregates(col1, Array(col2).alias('arrcol2'))  # Error! Cannot mix columns and aggregate functions.
        ```

        :param functions: aliased aggregate functions
        :return: a results set with a single row of results.
        """
        return self._query(mode=_Project.AGGREGATE, projection=list(functions))

    def attributes(self, *attributes):
        """Returns a results set of attributes projected and optionally renamed from this data path.

        ```
        results1 = my_path.attributes(col1, col2)  # fetch a subset of attributes of the path
        results2 = my_path.attributes(col1.alias('col_1'), col2.alias('col_2'))  # fetch and rename the attributes
        results3 = my_path.attributes(col1, col2.alias('col_2'))  # rename some but not others
        ```

        :param attributes: a list of Columns.
        :return: a results set of the projected attributes from this data path.
        """
        return self._query(mode=_Project.ATTRIBUTE, projection=list(attributes))

    def groupby(self, *keys):
        """Returns an attribute group object.

        The attribute group object returned by this method can be used to get a results set of computed aggregates for
        groups of attributes from this data path.

        With a single group key:
        ```
        results1 = my_path.groupby(col1).attributes(Min(col2).alias('min_col1'), Array(col3).alias('arr_col2'))
        ```

        With more than one group key:
        ```
        results2 = my_path.groupby(col1, col2).attributes(Min(col3).alias('min_col1'), Array(col4).alias('arr_col2'))
        ```

        With aliased group keys:
        ```
        results3 = my_path.groupby(col1.alias('key_one'), col2.alias('keyTwo'))\
                          .attributes(Min(col3).alias('min_col1'), Array(col4).alias('arr_col2'))
        ```

        With binning:
        ```
        results3 = my_path.groupby(col1.alias('key_one'), Bin(col2;10;0;9999).alias('my_bin'))\
                          .attributes(Min(col3).alias('min_col1'), Array(col4).alias('arr_col2'))
        ```

        :param keys: a list of columns, aliased columns, or aliased bins, to be used as the grouping key.
        :return: an attribute group that supports an `.attributes(...)` method that accepts columns, aliased columns,
        and/or aliased aggregate functions as its arguments.
        """
        return _AttributeGroup(self, self._query, keys)

    def _query(self, mode='entity', projection=[], group_key=[], context=None):
        """Internal method for querying the data path from the perspective of the given 'context'.

        :param mode: a valid mode in Project.MODES
        :param projection: a projection list.
        :param group_key: a group key list (only for attributegroup queries).
        :param context: optional context for the query.
        :return: a results set.
        """
        assert context is None or isinstance(context, _TableAlias)
        catalog = self._root._schema._catalog._wrapped_catalog

        expression = self._path_expression
        if context:
            expression = _ResetContext(expression, context)
        if mode != _Project.ENTITY:
            expression = _Project(expression, mode, projection, group_key)
        base_path = str(expression)

        def fetcher(limit=None, sort=None, headers=DEFAULT_HEADERS):
            assert limit is None or isinstance(limit, int)
            assert sort is None or hasattr(sort, '__iter__')
            limiting = '?limit=%d' % limit if limit else ''
            sorting = '@sort(' + ','.join([col._uname for col in sort]) + ')' if sort else ''
            path = base_path + sorting + limiting
            logger.debug("Fetching " + path)
            try:
                resp = catalog.get(path, headers=headers)
                return resp.json()
            except HTTPError as e:
                logger.debug(e.response.text)
                if 400 <= e.response.status_code < 500:
                    raise DataPathException(_http_error_message(e), e)
                else:
                    raise e

        return _ResultSet(self._base_uri + base_path, fetcher)

    def merge(self, path):
        """Merges the current path with the given path.

        The right-hand 'path' must be rooted on a `_TableAlias` object that exists (by alias name) within this path
        (the left-hand path). It _must not_ have other shared table aliases.

        :param path: a `DataPath` object rooted on a table alias that can be found in this path
        :return: this path merged with the given (right-hand) path
        """
        if not isinstance(path, DataPath):
            raise TypeError("'path' must be an instance of %s" % type(self).__name__)
        if path._root._name not in self._table_instances:
            raise ValueError("right-hand path root not found in this path's table instances")
        if not path._root._equivalent(self._table_instances[path._root._name]):
            raise ValueError("right-hand path root is not equivalent to the matching table instance in this path")
        if self._table_instances.keys() & path._table_instances.keys() != {path._root._name}:
            raise ValueError("overlapping table instances found in right-hand path")

        # update this path as rebased right-hand path
        temp = copy.deepcopy(path._path_expression)
        temp.rebase(self._path_expression, self._table_instances[path._root._name])
        self._path_expression = temp

        # copy and bind table instances from right-hand path
        for alias in path._table_instances:
            if alias not in self.table_instances:
                self._bind_table_instance(copy.deepcopy(path._table_instances[alias]))

        # set the context
        self._context = self._table_instances[path._context._name]

        return self

    def denormalize(self, context_name=None, heuristic=None, groupkey_name='RID'):
        """Denormalizes a path based on a visible-columns annotation 'context' or a heuristic approach.

        This method does not mutate this object. It returns a result set representing the denormalization of the path.

        :param context_name: name of the visible-columns context or if none given, will attempt apply heuristics
        :param heuristic: heuristic to apply if no context name specified
        :param groupkey_name: column name for the group by key of the generated query expression (default: 'RID')
        :return: a results set.
        """
        return _datapath_denormalize(self, context_name=context_name, heuristic=heuristic, groupkey_name=groupkey_name)


class _ResultSet (object):
    """A set of results for various queries or data manipulations.

    The result set is produced by a path. The results may be explicitly fetched. The result set behaves like a
    container. If the result set has not been fetched explicitly, on first use of container operations, it will
    be implicitly fetched from the catalog.
    """
    def __init__(self, uri, fetcher_fn):
        """Initializes the _ResultSet.
        :param uri: the uri for the entity set in the catalog.
        :param fetcher_fn: a function that fetches the entities from the catalog.
        """
        assert fetcher_fn is not None
        self._fetcher_fn = fetcher_fn
        self._results_doc = None
        self._sort_keys = None
        self._limit = None
        self.uri = uri

    @property
    def _results(self):
        if self._results_doc is None:
            self.fetch()
        return self._results_doc

    def __len__(self):
        return len(self._results)

    def __getitem__(self, item):
        return self._results[item]

    def __iter__(self):
        return iter(self._results)

    def sort(self, *attributes):
        """Orders the results set by the given attributes.

        :param keys: Columns, column aliases, or aggregate function aliases. The sort attributes must be projected by
        the originating query.
        :return: self
        """
        if not attributes:
            raise ValueError("No sort attributes given.")
        if not all(isinstance(a, _ColumnWrapper) or isinstance(a, _ColumnAlias) or isinstance(a, _AggregateFunctionAlias)
                   or isinstance(a, _SortDescending) for a in attributes):
            raise TypeError("Sort keys must be column, column alias, or aggregate function alias")
        self._sort_keys = attributes
        self._results_doc = None
        return self

    def limit(self, n):
        """Set a limit on the number of results to be returned.

        :param n: integer or None.
        :return: self
        """
        try:
            self._limit = None if n is None else int(n)
            self._results_doc = None
            return self
        except ValueError:
            raise ValueError('limit argument "n" must be an integer or None')

    def fetch(self, limit=None, headers=DEFAULT_HEADERS):
        """Fetches the results from the catalog.

        :param limit: maximum number of results to fetch from the catalog.
        :param headers: headers to send in request to server
        :return: self
        """
        limit = int(limit) if limit else self._limit
        self._results_doc = self._fetcher_fn(limit, self._sort_keys, headers)
        logger.debug("Fetched %d entities" % len(self._results_doc))
        return self

def _json_size_approx(data):
    """Return approximate byte count for minimal JSON encoding of data

    Minimal encoding has no optional whitespace/indentation.
    """
    nbytes = 0

    if isinstance(data, (list, tuple)):
        nbytes += 2
        for elem in data:
            nbytes += _json_size_approx(elem) + 1
    elif isinstance(data, dict):
        nbytes += 2
        for k, v in data.items():
            nbytes += _json_size_approx(k) + _json_size_approx(v) + 2
    elif isinstance(data, str):
        nbytes += len(data.encode("utf-8")) + 2
    else:
        nbytes += len(str(data))

    return nbytes

def _generate_batches(entities, max_batch_rows=1000, max_batch_bytes=250*1024):
    """Generate a series of entity batches as slices of the input entities

    """
    if not isinstance(entities, (list, tuple)):
        raise TypeError('invalid type %s for entities, list or tuple expected' % (type(entities),))

    if not max_batch_rows:
        logger.debug("disabling batching due to max_batch_rows=%r" % (max_batch_rows,))
        return entities

    top = len(entities)
    lower = 0

    while lower < top:
        # to ensure progress, always use at least one row per batch regardless of nbytes
        upper = lower + 1
        batch_nbytes = _json_size_approx(entities[lower])

        # advance upper position until a batch size limit is reached
        while (upper - lower) < max_batch_rows:
            if upper >= top:
                break
            batch_nbytes += _json_size_approx(entities[upper])
            if batch_nbytes > max_batch_bytes:
                break
            upper += 1

        # generate one batch and advance for next batch
        logger.debug("yielding batch of %d/%d entities (%d:%d)" % (upper-lower, top, lower, upper))
        yield entities[lower:upper]
        lower = upper

def _request_with_retry(request_func, retry_codes={408, 429, 500, 502, 503, 504}, backoff_factor=4, max_attempts=5):
    """Perform request func with exponential backoff and retry.

    :param request_func: A function returning a requests.Response object or raising HTTPError
    :param retry_codes: HTTPError status codes on which to attempt retry
    :param backoff_factor: Base number of seconds for factor**attempt exponential backoff
    :param max_attempts: Max number of request attempts.

    Retry will be attempted on HTTPError exceptions which match retry_codes and
    also on other unknown exceptions, presumed to be transport errors.

    The request_func should do the equivalent of resp.raise_on_status() so that
    it only returns a response object for successful requests.
    """
    attempt = 0
    last_ex = None

    while attempt < max_attempts:
        try:
            if attempt > 0:
                delay = backoff_factor**(attempt-1)
                logger.debug("sleeping %d seconds before retry %d..." % (delay, attempt))
                time.sleep(delay)
            attempt += 1
            return request_func()
        except HTTPError as e:
            logger.debug(e.response.text)
            last_ex = e
            if 400 <= e.response.status_code < 500:
                last_ex = DataPathException(_http_error_message(e), e)
            if int(e.response.status_code) not in retry_codes:
                raise last_ex
        except Exception as e:
            logger.debug(e.response.text)
            last_ex = e

    # early return means we don't get here on successful requests
    logger.warning("maximum request retry limit %d exceeded" % (max_attempts,))
    if last_ex is None:
        raise ValueError('exceeded max_attempts without catching a request exception')
    raise last_ex

class _TableWrapper (object):
    """Wraps a Table for datapath expressions.
    """
    def __init__(self, schema, table):
        """Creates a _TableWrapper object.

        :param schema: the schema objec to which this table belongs
        :param table: the wrapped table
        """
        self._schema = schema
        self._wrapped_table = table
        self._name = table.name
        self._uname = urlquote(table.name)
        self._fqname = "%s:%s" % (urlquote(self._schema._name), self._uname)
        self._instancename = '*'
        self._projection_name = self._instancename
        self._fromname = self._fqname
        self.column_definitions = {
            v.name: _ColumnWrapper(self, v)
            for v in table.column_definitions
        }
        self._identifiers = _make_identifier_to_name_mapping(
            self.column_definitions.keys(),
            super(_TableWrapper, self).__dir__())

    def __dir__(self):
        return itertools.chain(
            super(_TableWrapper, self).__dir__(),
            self._identifiers.keys()
        )

    def __getattr__(self, a):
        if a in self._identifiers:
            return self.column_definitions[self._identifiers[a]]
        elif hasattr(super(_TableWrapper, self), a):
            return getattr(super(_TableWrapper, self), a)
        else:
            raise AttributeError("'%s' object for table '%s' has no attribute or column '%s'" % (type(self).__name__, self._wrapped_table.name, a))

    @deprecated
    def describe(self):
        """Provides a description of the model element.

        :return: a user-friendly string representation of the model element.
        """
        s = "_TableWrapper name: '%s'\nList of columns:\n" % self._name
        if len(self.column_definitions) == 0:
            s += "none"
        else:
            s += "\n".join("  %s" % col._name for col in self.column_definitions.values())
        return s

    @deprecated
    def _repr_html_(self):
        return self.describe()

    @property
    def columns(self):
        """Sugared access to self.column_definitions"""
        return self.column_definitions

    @property
    def path(self):
        """Always a new DataPath instance that is rooted at this table.

        Note that this table will be automatically aliased using its own table name.
        """
        return DataPath(self.alias(self._name))

    @property
    def _contextualized_path(self):
        """Returns the path as contextualized for this table instance.

        Conditionally updates the context of the path to which this table instance is bound.
        """
        return self.path

    @property
    @deprecated
    def uri(self):
        return self.path.uri

    def alias(self, alias_name):
        """Returns a table alias object.
        :param alias_name: a string to use as the alias name
        """
        return _TableAlias(self, alias_name)

    def filter(self, filter_expression):
        """See the docs for this method in `DataPath` for more information."""
        return self._contextualized_path.filter(filter_expression)

    def link(self, right, on=None, join_type=''):
        """See the docs for this method in `DataPath` for more information."""
        return self._contextualized_path.link(right, on, join_type)

    def _query(self, mode='entity', projection=[], group_key=[], context=None):
        """Invokes query on the path for this table."""
        return self.path._query(mode, projection, group_key=group_key, context=context)

    def entities(self):
        """Returns a results set of whole entities from this data path's current context.

        See the docs for this method in `DataPath` for more information.
        """
        return self._query()

    def aggregates(self, *functions):
        """Returns a results set of computed aggregates from this data path.

        See the docs for this method in `DataPath` for more information.
        """
        return self._query(mode=_Project.AGGREGATE, projection=list(functions))

    def attributes(self, *attributes):
        """Returns a results set of attributes projected and optionally renamed from this data path.

        See the docs for this method in `DataPath` for more information.
        """
        return self._query(mode=_Project.ATTRIBUTE, projection=list(attributes))

    def groupby(self, *keys):
        """Returns an attribute group object.

        See the docs for this method in `DataPath` for more information.
        """
        return _AttributeGroup(self, self._query, keys)

    def denormalize(self, context_name=None, heuristic=None, groupkey_name='RID'):
        """Denormalizes a path based on a visible-columns annotation 'context' or a heuristic approach.

        This method does not mutate this object. It returns a result set representing the denormalization of the path.

        :param context_name: name of the visible-columns context or if none given, will attempt apply heuristics
        :param heuristic: heuristic to apply if no context name specified
        :param groupkey_name: column name for the group by key of the generated query expression (default: 'RID')
        :return: a results set.
        """
        return self.path.denormalize(context_name=context_name, heuristic=heuristic, groupkey_name=groupkey_name)

    def insert(self, entities, defaults=set(), nondefaults=set(), add_system_defaults=True, on_conflict_skip=False, retry_codes={408, 429, 500, 502, 503, 504}, backoff_factor=4, max_attempts=5, max_batch_rows=1000, max_batch_bytes=250*1024):
        """Inserts entities into the table.

        :param entities: an iterable collection of entities (i.e., rows) to be inserted into the table.
        :param defaults: optional, set of column names to be assigned the default expression value.
        :param nondefaults: optional, set of columns names to override implicit system defaults
        :param add_system_defaults: flag to add system columns to the set of default columns.
        :param on_conflict_skip: flag to skip entities that violate uniqueness constraints.
        :param retry_codes: set of HTTP status codes for which retry should be considered.
        :param backoff_factor: number of seconds for base of exponential retry backoff.
        :param max_attempts: maximum number of requests attempts with retry.
        :param max_batch_rows: maximum number of rows for one request, or False to disable batching.
        :param max_batch_bytes: approximate maximum number of bytes for one request.
        :return a collection of newly created entities.

        Retry will only be attempted for idempotent insertion
        requests, which are when a user-controlled, non-nullable key
        is present in the table and the key's constituent column(s)
        are not listed as defaults, and on_conflict_skip=True.

        When performing retries, an exponential backoff delay is
        introduced after each failed attempt. The delay is
        backoff_factor**attempt_number seconds for attempts 0 through
        max_attempts-1.

        """
        # empty entities will be accepted but results are therefore an empty entity set
        if not entities:
            return _ResultSet(self.path.uri, lambda ignore1, ignore2, ignore3: [])

        options = []

        if on_conflict_skip:
            options.append('onconflict=skip')

        if defaults or add_system_defaults:
            defaults_enc = {urlquote(cname) for cname in defaults}
            if add_system_defaults:
                defaults_enc |= _system_defaults - nondefaults
            options.append("defaults={cols}".format(cols=','.join(defaults_enc)))

        if nondefaults:
            nondefaults_enc = {urlquote(cname) for cname in nondefaults}
            options.append("nondefaults={cols}".format(cols=','.join(nondefaults_enc)))

        path = '/entity/' + self._fqname
        if options:
            path += "?" + "&".join(options)
        logger.debug("Inserting entities to path: {path}".format(path=path))

        # JSONEncoder does not handle general iterable objects, so we have to make sure its an acceptable collection
        if not hasattr(entities, '__iter__'):
            raise TypeError('entities is not iterable')
        entities = entities if isinstance(entities, (list, tuple)) else list(entities)

        # test the first entity element to make sure that it looks like a dictionary
        if not hasattr(entities[0], 'keys'):
            raise TypeError('entities[0] does not look like a dictionary -- does not have a "keys()" method')

        # perform one batch request in a helper we can hand to retry helper
        def request_func(batch):
            return self._schema._catalog._wrapped_catalog.post(path, json=batch, headers={'Content-Type': 'application/json'})

        def _has_user_pkey(table):
            """Return True if table has at least one primary key other than the system RID key"""
            for key in table.keys:
                if { c.name for c in key.unique_columns } != {'RID'}:
                    if all([ not c.nullok for c in key.unique_columns ]) \
                       and all([ c.name not in defaults for c in key.unique_columns ]):
                        return True
            return False

        # determine whether insert is idempotent and therefore retry safe
        retry_safe = on_conflict_skip and _has_user_pkey(self._wrapped_table)

        # perform all requests in a helper we can hand to _ResultSet
        def results_func(ignore1, ignore2, ignore3):
            results = []
            for batch in _generate_batches(
                entities,
                max_batch_rows=max_batch_rows,
                max_batch_bytes=max_batch_bytes
            ):
                try:
                    if retry_safe:
                        resp = _request_with_retry(
                            lambda: request_func(batch),
                            retry_codes=retry_codes,
                            backoff_factor=backoff_factor,
                            max_attempts=max_attempts
                        )
                    else:
                        resp = request_func(batch)
                    results.extend(resp.json())
                except HTTPError as e:
                    logger.debug(e.response.text)
                    if 400 <= e.response.status_code < 500:
                        raise DataPathException(_http_error_message(e), e)
                    else:
                        raise e
            return results

        result = _ResultSet(self.path.uri, results_func)
        result.fetch()
        return result


    def update(self, entities, correlation={'RID'}, targets=None, retry_codes={408, 429, 500, 502, 503, 504}, backoff_factor=4, max_attempts=5, max_batch_rows=1000, max_batch_bytes=250*1024):
        """Update entities of a table.

        For more information see the ERMrest protocol for the `attributegroup` interface. By default, this method will
        correlate the input data (entities) based on the `RID` column of the table. By default, the method will use all
        column names found in the first row of the `entities` input, which are not found in the `correlation` set and
        not defined as 'system columns' by ERMrest, as the targets if `targets` is not set.

        :param entities: an iterable collection of entities (i.e., rows) to be updated in the table.
        :param correlation: an iterable collection of column names used to correlate input set to the set of rows to be
        updated in the catalog. E.g., `{'col name'}` or `{mytable.mycolumn}` will work if you pass a _ColumnWrapper object.
        :param targets: an iterable collection of column names used as the targets of the update operation.
        :param retry_codes: set of HTTP status codes for which retry should be considered.
        :param backoff_factor: number of seconds for base of exponential retry backoff.
        :param max_attempts: maximum number of requests attempts with retry.
        :param max_batch_rows: maximum number of rows for one request, or False to disable batching.
        :param max_batch_bytes: approximate maximum number of bytes for one request.
        :return a collection of newly created entities.

        When performing retries, an exponential backoff delay is
        introduced after each failed attempt. The delay is
        backoff_factor**attempt_number seconds for attempts 0 through
        max_attempts-1.
        """
        # empty entities will be accepted but results are therefore an empty entity set
        if not entities:
            return _ResultSet(self.path.uri, lambda ignore1, ignore2, ignore3: [])

        # JSONEncoder does not handle general iterable objects, so we have to make sure its an acceptable collection
        if not hasattr(entities, '__iter__'):
            raise TypeError('entities is not iterable')
        entities = entities if isinstance(entities, (list, tuple)) else list(entities)

        # test the first entity element to make sure that it looks like a dictionary
        if not hasattr(entities[0], 'keys'):
            raise TypeError('entities[0] does not look like a dictionary -- does not have a "keys()" method')

        # Form the correlation keys and the targets
        correlation_cnames = {urlquote(str(c)) for c in correlation}
        if targets:
            target_cnames = {urlquote(str(t)) for t in targets}
        else:
            exclusions = correlation_cnames | _system_defaults
            target_cnames = {urlquote(str(t)) for t in entities[0].keys() if urlquote(str(t)) not in exclusions}

        # test if there are any targets after excluding for correlation keys and system columns
        if not target_cnames:
            raise ValueError('No "targets" for the update. There must be at least one column as a target of the update,'
                             ' and targets cannot overlap with "correlation" keys and system columns.')

        # Form the path
        path = '/attributegroup/{table}/{correlation};{targets}'.format(
            table=self._fqname,
            correlation=','.join(correlation_cnames),
            targets=','.join(target_cnames)
        )

<<<<<<< HEAD
        try:
            resp = self._schema._catalog._wrapped_catalog.put(path, json=entities, headers={'Content-Type': 'application/json'})
            return _ResultSet(self.path.uri, lambda ignore1, ignore2, ignore3: resp.json())
        except HTTPError as e:
            logger.debug(e.response.text)
            if 400 <= e.response.status_code < 500:
                raise DataPathException(_http_error_message(e), e)
            else:
                raise e

    def delete(self):
        """Deletes the entity set referenced by the Table.
        """
        self.path.delete()

=======
        # perform one batch request in a helper we can hand to retry helper
        def request_func(batch):
            return self._schema._catalog._wrapped_catalog.put(path, json=batch, headers={'Content-Type': 'application/json'})

        # perform all requests in a helper we can hand to _ResultSet
        def results_func(ignore1, ignore2, ignore3):
            results = []
            for batch in _generate_batches(
                entities,
                max_batch_rows=max_batch_rows,
                max_batch_bytes=max_batch_bytes
            ):
                try:
                    resp = _request_with_retry(
                        lambda: request_func(batch),
                        retry_codes=retry_codes,
                        backoff_factor=backoff_factor,
                        max_attempts=max_attempts
                    )
                    results.extend(resp.json())
                except HTTPError as e:
                    logger.debug(e.response.text)
                    if 400 <= e.response.status_code < 500:
                        raise DataPathException(_http_error_message(e), e)
                    else:
                        raise e
            return results

        result = _ResultSet(self.path.uri, results_func)
        result.fetch()
        return result
>>>>>>> 34f758f1

class _TableAlias (_TableWrapper):
    """Represents a table alias in datapath expressions.
    """
    def __init__(self, base_table, alias_name):
        """Initializes the table alias.

        :param base_table: the base table to be given an alias name
        :param alias_name: the alias name
        """
        assert isinstance(base_table, _TableWrapper)
        super(_TableAlias, self).__init__(base_table._schema, base_table._wrapped_table)
        self._parent = None
        self._base_table = base_table
        self._name = alias_name
        self._uname = urlquote(alias_name)
        self._fqname = self._base_table._fqname
        self._instancename = self._uname + ":*"
        self._projection_name = self._instancename
        self._fromname = "%s:=%s" % (self._uname, self._base_table._fqname)

    def __deepcopy__(self, memodict={}):
        # deep copy implementation of a table alias should not make copies of model objects (ie, the base table)
        return _TableAlias(self._base_table, self._name)

    def _equivalent(self, alias):
        """Equivalence comparison between table aliases.

        :param alias: another table alias
        :return: True, if the base table and alias name match, else False
        """
        if not isinstance(alias, _TableAlias):
            raise TypeError("'alias' must be an instance of '%s'" % type(self).__name__)
        return self._name == alias._name and self._base_table == alias._base_table

    @property
    def path(self):
        """Returns the parent path for this alias.
        """
        if not self._parent:
            self._parent = DataPath(self)
        return self._parent

    def _bind(self, parent_path):
        """Binds this table instance to the given parent path."""
        if self._parent:
            raise ValueError("Cannot bind a table instance that has already been bound.")
        elif not isinstance(parent_path, DataPath):
            raise TypeError("value must be a DataPath instance.")
        self._parent = parent_path

    @property
    def _contextualized_path(self):
        """Returns the path as contextualized for this table instance.

        Conditionally updates the context of the path to which this table instance is bound.
        """
        path = self.path
        if path.context != self:
            path.context = self
        return path

    @property
    @deprecated
    def uri(self):
        return self.path._contextualized_uri(self)

    def _query(self, mode='entity', projection=[], group_key=[], context=None):
        """Overridden method to set context of query to this table instance."""
        return self.path._query(mode, projection, group_key=group_key, context=self)


class _ColumnWrapper (object):
    """Wraps a Column for datapath expressions.
    """

    def __init__(self, table, column):
        """Creates a _ColumnWrapper object.

        :param table: the table to which this column belongs
        :param column: the wrapped column
        """
        super(_ColumnWrapper, self).__init__()
        self._table = table
        self._wrapped_column = column
        self._name = column.name
        self._uname = urlquote(self._name)

    @property
    def _fqname(self):
        """Late binding needed for table alias instances."""
        return "%s:%s" % (self._table._fqname, self._uname)

    @property
    def _instancename(self):
        """Late binding needed for table alias instances."""
        return "%s:%s" % (self._table._uname, self._uname) if isinstance(self._table, _TableAlias) else self._uname

    @property
    def _projection_name(self):
        """Late binding needed for table alias instances."""
        return self._instancename

    @deprecated
    def describe(self):
        """Provides a description of the model element.

        :return: a user-friendly string representation of the model element.
        """
        return "_ColumnWrapper name: '%s'\tType: %s\tComment: '%s'" % \
               (self._name, self._wrapped_column.type.typename, self._wrapped_column.comment)

    @deprecated
    def _repr_html_(self):
        return self.describe()

    @property
    def desc(self):
        """A descending sort modifier based on this column."""
        return _SortDescending(self)

    def __str__(self):
        return self._name

    def eq(self, other):
        """Returns an 'equality' comparison predicate.

        :param other: `None` or any other literal value.
        :return: a filter predicate object
        """
        if other is None:
            return _ComparisonPredicate(self, "::null::", '')
        else:
            return _ComparisonPredicate(self, "=", other)

    __eq__ = eq

    def lt(self, other):
        """Returns a 'less than' comparison predicate.

        :param other: a literal value.
        :return: a filter predicate object
        """
        return _ComparisonPredicate(self, "::lt::", other)

    __lt__ = lt

    def le(self, other):
        """Returns a 'less than or equal' comparison predicate.

        :param other: a literal value.
        :return: a filter predicate object
        """
        return _ComparisonPredicate(self, "::leq::", other)

    __le__ = le

    def gt(self, other):
        """Returns a 'greater than' comparison predicate.

        :param other: a literal value.
        :return: a filter predicate object
        """
        return _ComparisonPredicate(self, "::gt::", other)

    __gt__ = gt

    def ge(self, other):
        """Returns a 'greater than or equal' comparison predicate.

        :param other: a literal value.
        :return: a filter predicate object
        """
        return _ComparisonPredicate(self, "::geq::", other)

    __ge__ = ge

    def regexp(self, other):
        """Returns a 'regular expression' comparison predicate.

        :param other: a _string_ literal value.
        :return: a filter predicate object
        """
        if not isinstance(other, str):
            logger.warning("'regexp' method comparison only supports string literals.")
        return _ComparisonPredicate(self, "::regexp::", other)

    def ciregexp(self, other):
        """Returns a 'case-insensitive regular expression' comparison predicate.

        :param other: a _string_ literal value.
        :return: a filter predicate object
        """
        if not isinstance(other, str):
            logger.warning("'ciregexp' method comparison only supports string literals.")
        return _ComparisonPredicate(self, "::ciregexp::", other)

    def ts(self, other):
        """Returns a 'text search' comparison predicate.

        :param other: a _string_ literal value.
        :return: a filter predicate object
        """
        if not isinstance(other, str):
            logger.warning("'ts' method comparison only supports string literals.")
        return _ComparisonPredicate(self, "::ts::", other)

    def alias(self, name):
        """Returns an alias for this column."""
        return _ColumnAlias(self, name)


class _ColumnAlias (object):
    """Represents an (output) alias for a column instance in a datapath expression.
    """
    def __init__(self, base_column, alias_name):
        """Initializes the column alias.

        :param base_column: the base column to be given an alias name
        :param alias_name: the alias name
        """
        assert isinstance(base_column, _ColumnWrapper)
        super(_ColumnAlias, self).__init__()
        self._name = alias_name
        self._base_column = base_column
        self._uname = urlquote(self._name)

    @property
    def _projection_name(self):
        """Late binding needed for table alias instances."""
        return "%s:=%s" % (self._uname, self._base_column._instancename)

    def __deepcopy__(self, memodict={}):
        # deep copy implementation of a column alias should not make copies of model objects (ie, the base column)
        return _ColumnAlias(self._base_column, self._name)

    @deprecated
    def describe(self):
        """Provides a description of the model element.

        :return: a user-friendly string representation of the model element.
        """
        return "_ColumnWrapper name: '%s'\tAlias for: %s" % \
               (self._name, self._base_column.describe())

    @deprecated
    def _repr_html_(self):
        return self.describe()

    @property
    def desc(self):
        """A descending sort modifier based on this column."""
        return _SortDescending(self)

    def __str__(self):
        return self._name

    def eq(self, other):
        """Returns an 'equality' comparison predicate.

        :param other: `None` or any other literal value.
        :return: a filter predicate object
        """
        return self._base_column.eq(other)

    __eq__ = eq

    def lt(self, other):
        """Returns a 'less than' comparison predicate.

        :param other: a literal value.
        :return: a filter predicate object
        """
        return self._base_column.lt(other)

    __lt__ = lt

    def le(self, other):
        """Returns a 'less than or equal' comparison predicate.

        :param other: a literal value.
        :return: a filter predicate object
        """
        return self._base_column.le(other)

    __le__ = le

    def gt(self, other):
        """Returns a 'greater than' comparison predicate.

        :param other: a literal value.
        :return: a filter predicate object
        """
        return self._base_column.gt(other)

    __gt__ = gt

    def ge(self, other):
        """Returns a 'greater than or equal' comparison predicate.

        :param other: a literal value.
        :return: a filter predicate object
        """
        return self._base_column.ge(other)

    __ge__ = ge

    def regexp(self, other):
        """Returns a 'regular expression' comparison predicate.

        :param other: a _string_ literal value.
        :return: a filter predicate object
        """
        return self._base_column.regexp(other)

    def ciregexp(self, other):
        """Returns a 'case-insensitive regular expression' comparison predicate.

        :param other: a _string_ literal value.
        :return: a filter predicate object
        """
        return self._base_column.ciregexp(other)

    def ts(self, other):
        """Returns a 'text search' comparison predicate.

        :param other: a _string_ literal value.
        :return: a filter predicate object
        """
        return self._base_column.ts(other)


class _SortDescending (object):
    """A descending sort condition."""

    def __init__(self, attr):
        """Creates sort descending object.

        :param attr: a column, column alias, or aggrfn alias object
        """
        assert isinstance(attr, _ColumnWrapper) or isinstance(attr, _ColumnAlias) or isinstance(attr, _AggregateFunctionAlias)
        self._attr = attr
        self._uname = urlquote(self._attr._uname) + "::desc::"


class _PathOperator (object):
    def __init__(self, r):
        assert isinstance(r, _PathOperator) or isinstance(r, _TableAlias)
        if isinstance(r, _Project):
            raise Exception("Cannot extend a path after an attribute projection")
        self._r = r

    def __deepcopy__(self, memodict={}):
        return type(self)(copy.deepcopy(self._r, memo=memodict))

    @property
    def _path(self):
        assert isinstance(self._r, _PathOperator)
        return self._r._path

    @property
    def _mode(self):
        assert isinstance(self._r, _PathOperator)
        return self._r._mode

    def __str__(self):
        return "/%s/%s" % (self._mode, self._path)

    def rebase(self, base, root_context):
        """Rebases the current path expression to begin as a reset context following 'base'.

        :param base: a valid path expresion
        :param root_context: root context on which to rebase this path expression
        :return: rebased expresion _or_ a new `_ResetContext` instance if `self` was the root
        """
        assert isinstance(base, _PathOperator)
        assert isinstance(root_context, _TableAlias)
        if isinstance(self, _Root):
            return _ResetContext(base, self._table)
        else:
            pathobj = self
            while not isinstance(pathobj._r, _Root):
                pathobj = self._r
            assert root_context._equivalent(pathobj._r._table)
            pathobj._r = _ResetContext(base, root_context)
            return self


class _Root (_PathOperator):
    def __init__(self, r):
        super(_Root, self).__init__(r)
        assert isinstance(r, _TableAlias)
        self._table = r

    @property
    def _path(self):
        return self._table._fromname

    @property
    def _mode(self):
        return 'entity'


class _ResetContext (_PathOperator):
    def __init__(self, r, alias):
        if isinstance(r, _ResetContext):
            r = r._r  # discard the previous context reset operator
        super(_ResetContext, self).__init__(r)
        assert isinstance(alias, _TableAlias)
        self._alias = alias

    def __deepcopy__(self, memodict={}):
        return _ResetContext(copy.deepcopy(self._r, memo=memodict), copy.deepcopy(self._alias, memo=memodict))

    @property
    def _path(self):
        assert isinstance(self._r, _PathOperator)
        return "%s/$%s" % (self._r._path, self._alias._uname)


class _Filter(_PathOperator):
    def __init__(self, r, formula):
        super(_Filter, self).__init__(r)
        assert isinstance(formula, _Predicate)
        self._formula = formula

    def __deepcopy__(self, memodict={}):
        return _Filter(copy.deepcopy(self._r, memo=memodict), copy.deepcopy(self._formula, memo=memodict))

    @property
    def _path(self):
        assert isinstance(self._r, _PathOperator)
        return "%s/%s" % (self._r._path, str(self._formula))


class _Project (_PathOperator):
    """Projection path component."""

    ENTITY = 'entity'
    ATTRIBUTE = 'attribute'
    AGGREGATE = 'aggregate'
    ATTRGROUP = 'attributegroup'
    MODES = (ENTITY, ATTRIBUTE, AGGREGATE, ATTRGROUP)

    def __init__(self, r, mode=ENTITY, projection=[], group_key=[]):
        """Initializes the projection component.

        :param r: the parent path component.
        :param r: the 'mode' of the projection (entity, attribute, etc.)
        :param projection: projection list.
        :param group_key: grouping keys list.
        """
        super(_Project, self).__init__(r)
        assert mode in self.MODES
        assert mode == self.ENTITY or mode == self.ATTRGROUP or len(projection) > 0
        assert mode != self.ATTRGROUP or len(group_key) > 0
        self._projection_mode = mode
        self._projection = []
        self._group_key = []

        if mode == self.ATTRIBUTE:
            if not all(isinstance(obj, _TableWrapper) or isinstance(obj, _TableAlias) or isinstance(obj, _ColumnWrapper) or isinstance(obj, _ColumnAlias) for obj in projection):
                raise TypeError("Only columns or column aliases can be retrieved by an 'attribute' query.")
        elif mode == self.AGGREGATE:
            if not all(isinstance(obj, _AggregateFunctionAlias) for obj in projection):
                raise TypeError("Only aggregate function aliases can be retrieved by an 'aggregate' query.")
        elif mode == self.ATTRGROUP:
            if not all(isinstance(obj, _ColumnWrapper) or isinstance(obj, _ColumnAlias) or isinstance(obj, _AggregateFunctionAlias) for obj in projection):
                raise TypeError("Only columns, column aliases, or aggregate function aliases can be retrieved by an 'attributegroup' query.")
            if not all(isinstance(obj, _ColumnWrapper) or isinstance(obj, _ColumnAlias) or isinstance(obj, _AggregateFunctionAlias) for obj in group_key):
                raise TypeError("Only column aliases or aggregate function aliases can be used to group an 'attributegroup' query.")
            self._group_key = [obj._projection_name for obj in group_key]

        self._projection = [obj._projection_name for obj in projection]

    def __deepcopy__(self, memodict={}):
        cp = super(_Project, self).__deepcopy__(memodict=memodict)
        cp._projection_mode = self._projection_mode
        cp._projection = copy.deepcopy(self._projection, memo=memodict)
        cp._group_key = copy.deepcopy(self._group_key, memo=memodict)
        return cp

    @property
    def _path(self):
        assert isinstance(self._r, _PathOperator)
        projection = ','.join(self._projection)
        if self._projection_mode == self.ATTRGROUP:
            assert self._group_key
            grouping = ','.join(self._group_key)
            return "%s/%s;%s" % (self._r._path, grouping, projection)
        else:
            return "%s/%s" % (self._r._path, projection)

    @property
    def _mode(self):
        return self._projection_mode


class _Link (_PathOperator):
    def __init__(self, r, on, as_=None, join_type=''):
        """Initialize the _Link operator

        :param r: parent path operator
        :param on: a table alias, a comparison predicate, or a conjunction of comparisons
        :param as_: table alias
        :param join_type: left, right or full for outer join semantics, or '' for inner join semantics
        """
        super(_Link, self).__init__(r)
        assert isinstance(on, _ComparisonPredicate) or isinstance(on, _TableAlias) or (
                isinstance(on, _ConjunctionPredicate) and on.is_valid_join_condition), "Invalid join 'on' clause"
        assert as_ is None or isinstance(as_, _TableAlias)
        assert join_type == '' or (join_type in ('left', 'right', 'full') and isinstance(on, _Predicate))
        self._on = on
        self._as = as_
        self._join_type = join_type

    def __deepcopy__(self, memodict={}):
        return _Link(
            copy.deepcopy(self._r, memo=memodict),
            copy.deepcopy(self._on, memo=memodict),
            as_=copy.deepcopy(self._as, memo=memodict),
            join_type=self._join_type
        )

    @property
    def _path(self):
        assert isinstance(self._r, _PathOperator)
        assign = '' if self._as is None else "%s:=" % self._as._uname
        if isinstance(self._on, _TableWrapper):
            cond = self._on._fqname
        elif isinstance(self._on, _ComparisonPredicate):
            cond = str(self._on)
        elif isinstance(self._on, _ConjunctionPredicate):
            cond = self._on.as_join_condition
        else:
            raise DataPathException("Invalid join condition: " + str(self._on))
        return "%s/%s%s%s" % (self._r._path, assign, self._join_type, cond)


class _Predicate (object):
    """Common base class for all predicate types."""

    def and_(self, other):
        """Returns a conjunction predicate.

        :param other: a predicate object.
        :return: a junction predicate object.
        """
        if not isinstance(other, _Predicate):
            raise TypeError("Invalid comparison with object that is not a _Predicate instance.")
        return _ConjunctionPredicate([self, other])

    __and__ = and_

    def or_(self, other):
        """Returns a disjunction predicate.

        :param other: a predicate object.
        :return: a junction predicate object.
        """
        if not isinstance(other, _Predicate):
            raise TypeError("Invalid comparison with object that is not a _Predicate instance.")
        return _DisjunctionPredicate([self, other])

    __or__ = or_

    def negate(self):
        """Returns a negation predicate.

        This predicate is wrapped in a negation predicate which is returned to the caller.

        :return: a negation predicate object.
        """
        return _NegationPredicate(self)

    __invert__ = negate


class _ComparisonPredicate (_Predicate):
    """Comparison (left-operand operator right-operand) predicate"""
    def __init__(self, lop, op, rop):
        super(_ComparisonPredicate, self).__init__()
        assert isinstance(lop, _ColumnWrapper)
        assert isinstance(rop, _ColumnWrapper) or isinstance(rop, int) or \
               isinstance(rop, float) or isinstance(rop, str) or \
               isinstance(rop, date)
        assert isinstance(op, str)
        self._lop = lop
        self._op = op
        self._rop = rop

    def __deepcopy__(self, memodict={}):
        # deep copy of predicate should not deep copy the model object references (i.e., _ColumnWrapper objects)
        return _ComparisonPredicate(self._lop, self._op, self._rop)

    @property
    def is_equality(self):
        return self._op == '='

    @property
    def left(self):
        return self._lop

    @property
    def right(self):
        return self._rop

    def __str__(self):
        if isinstance(self._rop, _ColumnWrapper):
            # The only valid circumstance for a _ColumnWrapper rop is in a link 'on' predicate for simple key/fkey joins
            return "(%s)=(%s)" % (self._lop._instancename, self._rop._fqname)
        else:
            # All other comparisons are serialized per the usual form
            return "%s%s%s" % (self._lop._instancename, self._op, urlquote(str(self._rop)))


class _JunctionPredicate (_Predicate):
    """Junction (and/or) of child predicates."""
    def __init__(self, op, operands):
        super(_JunctionPredicate, self).__init__()
        assert operands and hasattr(operands, '__iter__') and len(operands) > 1
        assert all(isinstance(operand, _Predicate) for operand in operands)
        assert isinstance(op, str)
        self._operands = operands
        self._op = op

    def __str__(self):
        return self._op.join(["(%s)" % operand for operand in self._operands])


class _ConjunctionPredicate (_JunctionPredicate):
    """Conjunction (and) or child predicates."""
    def __init__(self, operands):
        super(_ConjunctionPredicate, self).__init__('&', operands)

    def and_(self, other):
        return _ConjunctionPredicate(self._operands + [other])

    @property
    def is_valid_join_condition(self):
        """Tests if this conjunction is a valid join condition."""
        return all(isinstance(o, _ComparisonPredicate) and o.is_equality for o in self._operands)

    @property
    def as_join_condition(self):
        """Returns the conjunction in the 'join condition' serialized format."""
        lhs = []
        rhs = []

        for operand in self._operands:
            assert isinstance(operand, _ComparisonPredicate) and operand.is_equality
            assert isinstance(operand.left, _ColumnWrapper)
            assert isinstance(operand.right, _ColumnWrapper)
            lhs.append(operand.left)
            rhs.append(operand.right)

        return "({left})=({right})".format(
            left=",".join(lop._instancename for lop in lhs),
            right=",".join(rop._fqname for rop in rhs)
        )


class _DisjunctionPredicate (_JunctionPredicate):
    """Disjunction (or) of child predicates."""
    def __init__(self, operands):
        super(_DisjunctionPredicate, self).__init__(';', operands)

    def or_(self, other):
        return _DisjunctionPredicate(self._operands + [other])


class _NegationPredicate (_Predicate):
    """Negates the child predicate."""
    def __init__(self, child):
        super(_NegationPredicate, self).__init__()
        assert isinstance(child, _Predicate)
        self._child = child

    def __str__(self):
        return "!(%s)" % self._child


class AggregateFunction (object):
    """Base class of all aggregate functions."""
    def __init__(self, fn_name, arg):
        """Initializes the aggregate function.

        :param fn_name: name of the function per ERMrest specification.
        :param arg: argument of the function per ERMrest specification.
        """
        super(AggregateFunction, self).__init__()
        self._fn_name = fn_name
        self._arg = arg

    def __str__(self):
        return "%s(%s)" % (self._fn_name, self._arg)

    @property
    def _instancename(self):
        return "%s(%s)" % (self._fn_name, self._arg._instancename)

    def alias(self, alias_name):
        """Returns an (output) alias for this aggregate function instance."""
        return _AggregateFunctionAlias(self, alias_name)


class Min (AggregateFunction):
    """Aggregate function for minimum non-NULL value."""
    def __init__(self, arg):
        super(Min, self).__init__('min', arg)


class Max (AggregateFunction):
    """Aggregate function for maximum non-NULL value."""
    def __init__(self, arg):
        super(Max, self).__init__('max', arg)


class Sum (AggregateFunction):
    """Aggregate function for sum of non-NULL values."""
    def __init__(self, arg):
        super(Sum, self).__init__('sum', arg)


class Avg (AggregateFunction):
    """Aggregate function for average of non-NULL values."""
    def __init__(self, arg):
        super(Avg, self).__init__('avg', arg)


class Cnt (AggregateFunction):
    """Aggregate function for count of non-NULL values."""
    def __init__(self, arg):
        super(Cnt, self).__init__('cnt', arg)


class CntD (AggregateFunction):
    """Aggregate function for count of distinct non-NULL values."""
    def __init__(self, arg):
        super(CntD, self).__init__('cnt_d', arg)


class Array (AggregateFunction):
    """Aggregate function for an array containing all values (including NULL)."""
    def __init__(self, arg):
        super(Array, self).__init__('array', arg)


class ArrayD (AggregateFunction):
    """Aggregate function for an array containing distinct values (including NULL)."""
    def __init__(self, arg):
        super(ArrayD, self).__init__('array_d', arg)


class Bin (AggregateFunction):
    """Binning function."""
    def __init__(self, arg, nbins, minval=None, maxval=None):
        """Initialize the bin function.

        If `minval` or `maxval` are not given, they will be set based on the min and/or max values for the column
        (`operand` parameter) as determined by issuing an aggregate query over the current data path.

        :param arg: a column or aliased column instance
        :param nbins: number of bins
        :param minval: minimum value (optional)
        :param maxval: maximum value (optional)
        """
        super(Bin, self).__init__('bin', arg)
        if not (isinstance(arg, _ColumnWrapper) or isinstance(arg, _ColumnAlias)):
            raise TypeError("Bin argument must be a column or column alias")
        self.nbins = nbins
        self.minval = minval
        self.maxval = maxval

    def __str__(self):
        return "%s(%s;%s;%s;%s)" % (self._fn_name, self._arg, self.nbins, self.minval, self.maxval)

    @property
    def _instancename(self):
        return "%s(%s;%s;%s;%s)" % (self._fn_name, self._arg._instancename, self.nbins, self.minval, self.maxval)


class _AggregateFunctionAlias (object):
    """Alias for aggregate functions."""
    def __init__(self, fn, alias_name):
        """Initializes the aggregate function alias.

        :param fn: aggregate function instance
        :param alias_name: alias name
        """
        super(_AggregateFunctionAlias, self).__init__()
        assert isinstance(fn, AggregateFunction)
        self._fn = fn
        self._name = alias_name
        self._uname = urlquote(self._name)

    def __str__(self):
        return str(self._fn)

    @property
    def _projection_name(self):
        """In a projection, the object uses this name."""
        return "%s:=%s" % (self._uname, self._fn._instancename)

    @property
    def desc(self):
        """A descending sort modifier based on this alias."""
        return _SortDescending(self)


class _AttributeGroup (object):
    """A computed attribute group."""
    def __init__(self, source, queryfn, keys):
        """Initializes an attribute group instance.

        :param source: the source object for the group (DataPath, _TableWrapper, _TableAlias)
        :param queryfn: a query function that takes mode, projection, and group_key parameters
        :param keys: an iterable collection of group keys
        """
        super(_AttributeGroup, self).__init__()
        assert any(isinstance(source, valid_type) for valid_type in [DataPath, _TableWrapper, _TableAlias])
        assert isinstance(keys, tuple)
        if not keys:
            raise ValueError("No groupby keys.")
        self._source = source
        self._queryfn = queryfn
        self._grouping_keys = list(keys)

    def attributes(self, *attributes):
        """Returns a results set of attributes projected and optionally renamed from this group.

        :param attributes: the columns, aliased columns, and/or aliased aggregate functions to be retrieved for this group.
        :return: a results set of the projected attributes from this group.
        """
        self._resolve_binning_ranges()
        return self._queryfn(mode=_Project.ATTRGROUP, projection=list(attributes), group_key=self._grouping_keys)

    def _resolve_binning_ranges(self):
        """Helper method to resolve any unspecified binning ranges."""
        for key in self._grouping_keys:
            if isinstance(key, _AggregateFunctionAlias) and isinstance(key._fn, Bin):
                bin = key._fn
                aggrs = []
                if bin.minval is None:
                    aggrs.append(Min(bin._arg).alias('minval'))
                if bin.maxval is None:
                    aggrs.append(Max(bin._arg).alias('maxval'))
                if aggrs:
                    result = self._source.aggregates(*aggrs)[0]
                    bin.minval = result.get('minval', bin.minval)
                    bin.maxval = result.get('maxval', bin.maxval)
                    if (bin.minval is None) or (bin.maxval is None):
                        raise ValueError('Automatic determination of binning bounds failed.')

##
## UTILITIES FOR DENORMALIZATION ##############################################
##

def _datapath_left_outer_join_by_fkey(path, fk, alias_name=None):
    """Link a table to the path based on a foreign key reference.

    :param path: a DataPath object
    :param fk: an ermrest_model.ForeignKey object
    :param alias_name: an optional 'alias' name to use for the foreign table
    """
    assert isinstance(path, DataPath)
    assert isinstance(fk, _erm.ForeignKey)
    catalog = path._root._schema._catalog

    # determine 'direction' -- inbound or outbound
    path_context_table = path.context._base_table._wrapped_table
    if (path_context_table.schema.name, path_context_table.name) == (fk.table.schema.name, fk.table.name):
        right = catalog.schemas[fk.pk_table.schema.name].tables[fk.pk_table.name]
        fkcols = zip(fk.foreign_key_columns, fk.referenced_columns)
    elif (path_context_table.schema.name, path_context_table.name) == (fk.pk_table.schema.name, fk.pk_table.name):
        right = catalog.schemas[fk.table.schema.name].tables[fk.table.name]
        fkcols = zip(fk.referenced_columns, fk.foreign_key_columns)
    else:
        raise ValueError('Context table "%s" not referenced by foreign key "%s"' % (path_context_table.name, fk.constraint_name))

    # compose join condition
    on = None
    for lcol, rcol in fkcols:
        lcol = catalog.schemas[lcol.table.schema.name].tables[lcol.table.name].columns[lcol.name]
        rcol = catalog.schemas[rcol.table.schema.name].tables[rcol.table.name].columns[rcol.name]
        if on:
            on = on & (lcol == rcol)
        else:
            on = lcol == rcol

    # link
    path.link(right.alias(alias_name) if alias_name else right, on=on, join_type='left')


def _datapath_deserialize_vizcolumn(path, vizcol, sources=None):
    """Deserializes a visual column specification.

    If the visible column specifies a foreign key path, the datapath object
    will be changed by linking the foreign keys in the path.

    :param path: a datapath object
    :param vizcol: a visible column specification
    :return: the element to be projected from the datapath or None
    """
    assert isinstance(path, DataPath)
    sources = sources if sources else {}
    context = path.context
    table = context._wrapped_table
    model = table.schema.model

    if isinstance(vizcol, str):
        # column name specification
        return context.columns[vizcol]
    elif isinstance(vizcol, list):
        # constraint specification
        try:
            fk = model.fkey(vizcol)
            _datapath_left_outer_join_by_fkey(path, fk, alias_name='F')
            return ArrayD(path.context).alias(path.context._name)  # project all attributes
        except KeyError as e:
            raise ValueError('Invalid foreign key constraint name: %s. If this is a key constraint name, note that keys are not supported at this time.' % str(e))
    elif isinstance(vizcol, dict):
        # resolve visible column
        while 'sourcekey' in vizcol:
            temp = sources.get(vizcol['sourcekey'], {})
            if temp == vizcol:
                raise ValueError('Visible column self reference for sourcekey "%s"' % vizcol['sourcekey'])
            vizcol = temp
        # deserialize source definition
        source = vizcol.get('source')
        if not source:
            # case: none
            raise ValueError('Could not resolve source definition for visible column')
        elif isinstance(source, str):
            # case: column name
            return context.columns[source]
        elif isinstance(source, list):
            # case: path expression
            # ...validate syntax
            if not all(isinstance(obj, dict) for obj in source[:-1]):
                raise ValueError('Source path element must be a foreign key dict')
            if not isinstance(source[-1], str):
                raise ValueError('Source path must terminate in a column name string')
            # link path elements by fkey; and track whether path is outbound only fkeys
            outbound_only = True
            for path_elem in source[:-1]:
                try:
                    fk = model.fkey(path_elem.get('inbound', path_elem.get('outbound')))
                    _datapath_left_outer_join_by_fkey(path, fk, alias_name='F')
                    outbound_only = outbound_only and 'outbound' in path_elem
                except KeyError as e:
                    raise ValueError('Invalid foreign key constraint name: %s' % str(e))
            # return terminating column or entity
            # ...get terminal name
            terminal = source[-1]
            # ...get alias name
            alias = vizcol.get('markdown_name', vizcol.get('name', path.context._name + '_' + terminal))
            # ...get aggregate function
            aggregate = {
                'min': Min,
                'max': Max,
                'cnt': Cnt,
                'cnd_d': CntD,
                'array': Array,
                'array_d': ArrayD
            }.get(vizcol.get('aggregate'), ArrayD)
            # ...determine projection mode
            if vizcol.get('entity', True):
                # case: whole entities
                return aggregate(path.context).alias(alias)
            else:
                # case: specified attribute value(s)
                if outbound_only:
                    # for outbound only paths, we can project a single value
                    return path.context.columns[terminal].alias(alias)
                else:
                    # otherwise, we need to use aggregate the values
                    return aggregate(path.context.columns[terminal]).alias(alias)
        else:
            raise ValueError('Malformed source: %s' % str(source))
    else:
        raise ValueError('Malformed visible column: %s' % str(vizcol))


def _datapath_contextualize(path, context_name='*', context_body=None, groupkey_name='RID'):
    """Contextualizes a data path to a named visible columns context.

    :param path: a datapath object
    :param context_name: name of the context within the path's terminating table's "visible columns" annotations
    :param context_body: a list of visible column definitions, if given, the `context_name` will be ignored
    :param groupkey_name: column name for the group by key of the generated query expression (default: 'RID')
    :return: a 'contextualized' attribute group query object
    """
    assert isinstance(path, DataPath)
    path = copy.deepcopy(path)
    context = path.context
    table = context._wrapped_table
    sources = table.annotations.get(_erm.tag.source_definitions, {}).get('sources')
    vizcols = context_body if context_body else table.annotations.get(_erm.tag.visible_columns, {}).get(context_name, [])
    if not vizcols:
        raise ValueError('Visible columns context "%s" not found for table %s:%s' % (context_name, table.schema.name, table.name))
    groupkey = context.columns[groupkey_name]
    projection = []

    for vizcol in vizcols:
        try:
            projection.append(_datapath_deserialize_vizcolumn(path, vizcol, sources=sources))
            path.context = context
        except ValueError as e:
            logger.warning(str(e))

    def not_same_as_group_key(x):
        assert isinstance(groupkey, _ColumnWrapper)
        if not isinstance(x, _ColumnWrapper):
            return True
        return groupkey._wrapped_column != x._wrapped_column

    projection = filter(not_same_as_group_key, projection)  # project groupkey only once
    query = path.groupby(groupkey).attributes(*projection)
    return query


def _datapath_generate_simple_denormalization(path, include_whole_entities=False):
    """Generates a denormalized form of the table expressed in a visible columns specification.

    :param path: a datapath object
    :param include_whole_entities: if a denormalization cannot find a 'name' like terminal, include the whole entity (i.e., all attributes), else return just the 'RID'
    :return: a generated visible columns specification based on a denormalization heuristic
    """
    assert isinstance(path, DataPath)
    context = path.context
    table = context._wrapped_table

    fkeys = list(table.foreign_keys)
    single_column_fkeys = {
        fkey.foreign_key_columns[0].name: fkey
        for fkey in table.foreign_keys if len(fkey.foreign_key_columns) == 1
    }

    def _fkey_to_vizcol(name, fk, inbound=None):
        # name columns to look for in related tables
        name_candidates = [
            'displayname',
            'preferredname',
            'fullname',
            'name',
            'title',
            'label'
        ]

        # determine terminal column
        terminal = 'RID'
        for candidate_col in fk.pk_table.columns:
            if candidate_col.name.lower().replace(' ', '').replace('_', '') in name_candidates:
                terminal = candidate_col.name
                break

        # define source path
        source = [{'outbound': fk.names[0]}, terminal]
        if inbound:
            source = [{'inbound': inbound.names[0]}] + source

        # return vizcol spec
        return {
            'markdown_name': name,
            'source': source,
            'entity': include_whole_entities and terminal == 'RID'
        }

    # assemble the visible column:
    #  1. column or single column fkeys
    #  2. all other (outbound fkey) related tables
    #  3. all associated tables
    vizcols = []
    for col in table.column_definitions:
        if col.name in single_column_fkeys:
            fkey = single_column_fkeys[col.name]
            vizcols.append(_fkey_to_vizcol(col.name, fkey))
            del single_column_fkeys[col.name]
            fkeys.remove(fkey)
        else:
            vizcols.append(col.name)

    for outbound_fkey in fkeys:
        vizcols.append(_fkey_to_vizcol(outbound_fkey.constraint_name, outbound_fkey))

    for inbound_fkey in table.referenced_by:
        if inbound_fkey.table.is_association():
            vizcols.append(
                _fkey_to_vizcol(
                    inbound_fkey.table.name,
                    inbound_fkey.table.foreign_keys[0] if inbound_fkey != inbound_fkey.table.foreign_keys[0] else inbound_fkey.table.foreign_keys[1],
                    inbound=inbound_fkey
                )
            )

    return vizcols

def simple_denormalization(path):
    """A simple heuristic denormalization."""
    return _datapath_generate_simple_denormalization(path)

def simple_denormalization_with_whole_entities(path):
    """A simple heuristic denormalization with related and associated entities."""
    return _datapath_generate_simple_denormalization(path, include_whole_entities=True)

def _datapath_denormalize(path, context_name=None, heuristic=None, groupkey_name='RID'):
    """Denormalizes a path based on annotations or heuristics.

    :param path: a DataPath object
    :param context_name: name of the visible-columns context or if none given, will attempt apply heuristics
    :param heuristic: heuristic to apply if no context name specified
    :param groupkey_name: column name for the group by key of the generated query expression (default: 'RID')
    """
    assert isinstance(path, DataPath)
    assert context_name is None or isinstance(context_name, str)
    assert isinstance(groupkey_name, str)
    heuristic = heuristic or simple_denormalization
    assert callable(heuristic)
    return _datapath_contextualize(
        path,
        context_name=context_name,
        context_body=None if context_name else heuristic(path),
        groupkey_name=groupkey_name
    )<|MERGE_RESOLUTION|>--- conflicted
+++ resolved
@@ -1097,23 +1097,6 @@
             targets=','.join(target_cnames)
         )
 
-<<<<<<< HEAD
-        try:
-            resp = self._schema._catalog._wrapped_catalog.put(path, json=entities, headers={'Content-Type': 'application/json'})
-            return _ResultSet(self.path.uri, lambda ignore1, ignore2, ignore3: resp.json())
-        except HTTPError as e:
-            logger.debug(e.response.text)
-            if 400 <= e.response.status_code < 500:
-                raise DataPathException(_http_error_message(e), e)
-            else:
-                raise e
-
-    def delete(self):
-        """Deletes the entity set referenced by the Table.
-        """
-        self.path.delete()
-
-=======
         # perform one batch request in a helper we can hand to retry helper
         def request_func(batch):
             return self._schema._catalog._wrapped_catalog.put(path, json=batch, headers={'Content-Type': 'application/json'})
@@ -1145,7 +1128,6 @@
         result = _ResultSet(self.path.uri, results_func)
         result.fetch()
         return result
->>>>>>> 34f758f1
 
 class _TableAlias (_TableWrapper):
     """Represents a table alias in datapath expressions.
